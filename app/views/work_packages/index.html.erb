<%#-- copyright
OpenProject is a project management system.
Copyright (C) 2012-2013 the OpenProject Foundation (OPF)

This program is free software; you can redistribute it and/or
modify it under the terms of the GNU General Public License version 3.

OpenProject is a fork of ChiliProject, which is a fork of Redmine. The copyright follows:
Copyright (C) 2006-2013 Jean-Philippe Lang
Copyright (C) 2010-2013 the ChiliProject Team

This program is free software; you can redistribute it and/or
modify it under the terms of the GNU General Public License
as published by the Free Software Foundation; either version 2
of the License, or (at your option) any later version.

This program is distributed in the hope that it will be useful,
but WITHOUT ANY WARRANTY; without even the implied warranty of
MERCHANTABILITY or FITNESS FOR A PARTICULAR PURPOSE.  See the
GNU General Public License for more details.

You should have received a copy of the GNU General Public License
along with this program; if not, write to the Free Software
Foundation, Inc., 51 Franklin Street, Fifth Floor, Boston, MA  02110-1301, USA.

See doc/COPYRIGHT.rdoc for more details.

++#%>

<% breadcrumb_paths(l(:label_work_package_plural)) %>
<% if !query.new_record? && query.editable_by?(User.current) %>
  <% content_for :action_menu_specific do %>
    <%= li_unless_nil link_to(l(:button_edit), {:controller => '/queries', :action => 'edit', :id => query}, :class => 'icon icon-edit') %>
    <%= li_unless_nil link_to(l(:button_delete), {:controller => '/queries', :action => 'destroy', :id => query}, :confirm => l(:text_are_you_sure), :method => :post, :class => 'icon icon-delete') %>
  <% end %>
  <% unless project.nil? %>
    <% content_for :action_menu_more do %>
      <% if query.is_public? ? (current_user.allowed_to?(:manage_public_queries, project) || current_user.admin?) : current_user.allowed_to?(:save_queries, project, :global => true) %>
        <% if query_menu_item = query.query_menu_item %>
          <%= li_unless_nil link_to(l(:button_configure_menu_entry),edit_query_menu_item_path(project, query, query_menu_item)) %>
          <%= li_unless_nil link_to(l(:button_delete_menu_entry), query_menu_item_path(project, query, query_menu_item), :method => :delete) %>
        <% else %>
          <%= li_unless_nil(link_to(l(:button_add_menu_entry), query_menu_items_path(project, query), :method => :create)) %>
        <% end %>
      <% end %>
    <% end %>
  <% end %>
<% end %>
<h2><%= query.new_record? ? l(:label_work_package_plural) : h(query.name) %></h2>

<%= render :partial => 'layouts/action_menu_specific' %>

<<<<<<< HEAD
<div id="work-packages-index" ng-controller="WorkPackagesController">
  <div class="title-bar">
    <div class="title-bar-extras">
=======
<%= error_messages_for 'query' %>

<div class="title-bar">
  <div class="title-bar-extras">
>>>>>>> 5349dcf0

      <% html_title(query.new_record? ? l(:label_work_package_plural) : h(query.name)) %>

      <% if visible_queries.any? %>
        <div id='work-packages-query-selection'>
          <%= label_tag 'query-select', l('apply_filter', :scope => 'queries') %>

          <%= select :query, :id, grouped_options_for_select(grouped_query_options, query.id), {:include_blank => query.new_record?, :selected => query.id}, {:id => 'query-select'} %>

        </div>
      <% end %>

<<<<<<< HEAD
      <%= render partial: 'query_form', locals: { project: project, query: query } %>
=======
    <%= form_tag({ :controller => '/queries', :action => 'new' }, :id => 'query_form') do %>
      <%= hidden_field_tag('project_id', project.to_param) if project %>
      <div id="query_form_content" class="hide-when-print">
        <fieldset id="filters" class="header_collapsible collapsible <%= query.new_record? ? "" : "collapsed" %>">
          <legend title="<%=l(:description_filter_toggle)%>", onclick="toggleFieldset(this);"><a href="javascript:"><%= l(:label_filter_plural) %></a></legend>
          <div class="filter-fields" style="<%= query.new_record? ? "" : "display: none;" %>">
            <%= render :partial => 'queries/filters', :locals => {:query => query} %>
          </div>
        </fieldset>
        <fieldset id="column_options" class="header_collapsible collapsible collapsed">
          <legend title="<%=l(:description_option_toggle)%>", onclick="toggleFieldset(this);"><a href="javascript:"><%= l(:label_options) %></a></legend>
          <div style="display: none;" class="tabular">
            <div class="horizontal_margin"><%= label_tag :available_columns, Query.human_attribute_name(:column_names), class: "header" %></div>
            <div class="horizontal_margin">
              <%= render :partial => 'queries/columns', :locals => {:query => query} %>
            </div>
            <div class="horizontal_margin"><label for='group_by' class='header'><%= Query.human_attribute_name(:group_by) %></label></div>
            <div class="horizontal_margin">
              <%= select_tag('group_by', options_for_select([[]] + query.groupable_columns.collect {|c| [c.caption, c.name.to_s]}, query.group_by)) %>
            </div>
            <% if query.any_summable_columns? %>
                <div class="horizontal_margin"><%= label_tag :display_sums, Query.human_attribute_name(:display_sums), class: "header" %></div>
                <div class="horizontal_margin"><%= check_box_tag :display_sums, 1, query.display_sums? %></div>
            <% end %>
            <%= call_hook(:view_issue_query_form_options_bottom, :query => query) %>
          </div>
        </fieldset>
      </div>
      <p class="buttons hide-when-print">
        <%= link_to_remote l(:button_apply),
                           { :url => { :set_filter => 1 },
                             :before => 'selectAllOptions("selected_columns");',
                             :update => "content",
                             :method => :get,
                             :complete => "apply_filters_observer(); resetSelectedMenuItem(); initQuerySelectBehaviour();",
                             :with => "jQuery('#query_form').serialize()"
                           }, :class => 'icon icon-yes' %>

        <%= link_to_remote l(:button_clear),
                           { :url => { :set_filter => 1, :sort => WorkPackagesController::DEFAULT_SORT_ORDER.join(':'), :project_id => project },
                             :method => :get,
                             :update => "content",
                             :complete => 'resetSelectedMenuItem(); initQuerySelectBehaviour();',
                           }, :class => 'icon icon-undo'  %>

        <% if query.new_record? && User.current.allowed_to?(:save_queries, project, :global => true) %>
          <%= link_to l(:button_save), {}, :onclick => "selectAllOptions('selected_columns'); jQuery('#query_form').submit(); return false;", :class => 'icon icon-save1' %>
        <% end %>
      </p>
    <% end %>
>>>>>>> 5349dcf0

    </div><!-- .title-bar-extras -->
  </div><!-- .title-bar -->

<<<<<<< HEAD
  <%= error_messages_for 'query' %>

  <% if query.valid? %>
    <% if work_packages.empty? %>
      <p class="nodata"><%= l(:label_no_data) %></p>
    <% else %>
      <%= render :partial => 'work_packages/list', :locals => { :work_packages => work_packages,
                                                                :query => query,
                                                                :results => results } %>
      <%= pagination_links_full work_packages %>
    <% end %>
=======
<% if query.valid? %>
  <% if work_packages.empty? %>
    <p class="nodata"><%= l(:label_no_data) %></p>
  <% else %>
    <%= render :partial => 'work_packages/list', :locals => { :work_packages => work_packages,
                                                              :query => query,
                                                              :results => results } %>
    <%= pagination_links_full work_packages %>
  <% end %>
>>>>>>> 5349dcf0

    <%= other_formats_links do |f| %>
      <%= f.link_to 'Atom', :url => { :project_id => project, :query_id => (query.new_record? ? nil : query), :key => User.current.rss_key } %>
      <%= f.link_to 'CSV', :url => { :project_id => project } %>
      <%= f.link_to 'PDF', :url => { :project_id => project } %>
      <%= f.link_to I18n.t(:label_pdf_with_descriptions), :url => { :project_id => project,
                                                                    :show_descriptions => true,
                                                                    :format => 'pdf' } %>
      <%= call_hook(:view_work_packages_index_other_formats, :link_formatter => f, :project => project) %>
    <% end if User.current.allowed_to? :export_work_packages, project, :global => project.nil? %>
  <% end %>
</div>

<%= call_hook(:view_work_packages_index_bottom, { :issues => work_packages, :project => project, :query => query }) %>

<% content_for :sidebar do %>
  <%= render :partial => 'sidebar' %>
<% end %>

<% content_for :header_tags do %>
  <%= auto_discovery_link_tag(:atom, {:query_id => query, :format => 'atom', :page => nil, :key => User.current.rss_key}, :title => l(:label_work_package_plural)) %>
  <%= auto_discovery_link_tag(:atom, {:controller => '/journals', :action => 'index', :query_id => query, :format => 'atom', :page => nil, :key => User.current.rss_key}, :title => l(:label_changes_details)) %>
<% end %>

<%= context_menu work_packages_context_menu_path %><|MERGE_RESOLUTION|>--- conflicted
+++ resolved
@@ -50,16 +50,12 @@
 
 <%= render :partial => 'layouts/action_menu_specific' %>
 
-<<<<<<< HEAD
 <div id="work-packages-index" ng-controller="WorkPackagesController">
   <div class="title-bar">
     <div class="title-bar-extras">
-=======
-<%= error_messages_for 'query' %>
 
-<div class="title-bar">
-  <div class="title-bar-extras">
->>>>>>> 5349dcf0
+      <%= error_messages_for 'query' %>
+
 
       <% html_title(query.new_record? ? l(:label_work_package_plural) : h(query.name)) %>
 
@@ -72,66 +68,11 @@
         </div>
       <% end %>
 
-<<<<<<< HEAD
       <%= render partial: 'query_form', locals: { project: project, query: query } %>
-=======
-    <%= form_tag({ :controller => '/queries', :action => 'new' }, :id => 'query_form') do %>
-      <%= hidden_field_tag('project_id', project.to_param) if project %>
-      <div id="query_form_content" class="hide-when-print">
-        <fieldset id="filters" class="header_collapsible collapsible <%= query.new_record? ? "" : "collapsed" %>">
-          <legend title="<%=l(:description_filter_toggle)%>", onclick="toggleFieldset(this);"><a href="javascript:"><%= l(:label_filter_plural) %></a></legend>
-          <div class="filter-fields" style="<%= query.new_record? ? "" : "display: none;" %>">
-            <%= render :partial => 'queries/filters', :locals => {:query => query} %>
-          </div>
-        </fieldset>
-        <fieldset id="column_options" class="header_collapsible collapsible collapsed">
-          <legend title="<%=l(:description_option_toggle)%>", onclick="toggleFieldset(this);"><a href="javascript:"><%= l(:label_options) %></a></legend>
-          <div style="display: none;" class="tabular">
-            <div class="horizontal_margin"><%= label_tag :available_columns, Query.human_attribute_name(:column_names), class: "header" %></div>
-            <div class="horizontal_margin">
-              <%= render :partial => 'queries/columns', :locals => {:query => query} %>
-            </div>
-            <div class="horizontal_margin"><label for='group_by' class='header'><%= Query.human_attribute_name(:group_by) %></label></div>
-            <div class="horizontal_margin">
-              <%= select_tag('group_by', options_for_select([[]] + query.groupable_columns.collect {|c| [c.caption, c.name.to_s]}, query.group_by)) %>
-            </div>
-            <% if query.any_summable_columns? %>
-                <div class="horizontal_margin"><%= label_tag :display_sums, Query.human_attribute_name(:display_sums), class: "header" %></div>
-                <div class="horizontal_margin"><%= check_box_tag :display_sums, 1, query.display_sums? %></div>
-            <% end %>
-            <%= call_hook(:view_issue_query_form_options_bottom, :query => query) %>
-          </div>
-        </fieldset>
-      </div>
-      <p class="buttons hide-when-print">
-        <%= link_to_remote l(:button_apply),
-                           { :url => { :set_filter => 1 },
-                             :before => 'selectAllOptions("selected_columns");',
-                             :update => "content",
-                             :method => :get,
-                             :complete => "apply_filters_observer(); resetSelectedMenuItem(); initQuerySelectBehaviour();",
-                             :with => "jQuery('#query_form').serialize()"
-                           }, :class => 'icon icon-yes' %>
 
-        <%= link_to_remote l(:button_clear),
-                           { :url => { :set_filter => 1, :sort => WorkPackagesController::DEFAULT_SORT_ORDER.join(':'), :project_id => project },
-                             :method => :get,
-                             :update => "content",
-                             :complete => 'resetSelectedMenuItem(); initQuerySelectBehaviour();',
-                           }, :class => 'icon icon-undo'  %>
-
-        <% if query.new_record? && User.current.allowed_to?(:save_queries, project, :global => true) %>
-          <%= link_to l(:button_save), {}, :onclick => "selectAllOptions('selected_columns'); jQuery('#query_form').submit(); return false;", :class => 'icon icon-save1' %>
-        <% end %>
-      </p>
-    <% end %>
->>>>>>> 5349dcf0
 
     </div><!-- .title-bar-extras -->
   </div><!-- .title-bar -->
-
-<<<<<<< HEAD
-  <%= error_messages_for 'query' %>
 
   <% if query.valid? %>
     <% if work_packages.empty? %>
@@ -142,17 +83,6 @@
                                                                 :results => results } %>
       <%= pagination_links_full work_packages %>
     <% end %>
-=======
-<% if query.valid? %>
-  <% if work_packages.empty? %>
-    <p class="nodata"><%= l(:label_no_data) %></p>
-  <% else %>
-    <%= render :partial => 'work_packages/list', :locals => { :work_packages => work_packages,
-                                                              :query => query,
-                                                              :results => results } %>
-    <%= pagination_links_full work_packages %>
-  <% end %>
->>>>>>> 5349dcf0
 
     <%= other_formats_links do |f| %>
       <%= f.link_to 'Atom', :url => { :project_id => project, :query_id => (query.new_record? ? nil : query), :key => User.current.rss_key } %>
