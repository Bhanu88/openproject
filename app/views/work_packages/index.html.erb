<%#-- copyright
OpenProject is a project management system.
Copyright (C) 2012-2014 the OpenProject Foundation (OPF)

This program is free software; you can redistribute it and/or
modify it under the terms of the GNU General Public License version 3.

OpenProject is a fork of ChiliProject, which is a fork of Redmine. The copyright follows:
Copyright (C) 2006-2013 Jean-Philippe Lang
Copyright (C) 2010-2013 the ChiliProject Team

This program is free software; you can redistribute it and/or
modify it under the terms of the GNU General Public License
as published by the Free Software Foundation; either version 2
of the License, or (at your option) any later version.

This program is distributed in the hope that it will be useful,
but WITHOUT ANY WARRANTY; without even the implied warranty of
MERCHANTABILITY or FITNESS FOR A PARTICULAR PURPOSE.  See the
GNU General Public License for more details.

You should have received a copy of the GNU General Public License
along with this program; if not, write to the Free Software
Foundation, Inc., 51 Franklin Street, Fifth Floor, Boston, MA  02110-1301, USA.

See doc/COPYRIGHT.rdoc for more details.

++#%>

<%
possible_project_types = @project ? @project.types : Project.all.map(&:types).reduce{|memo,t| memo & t} || []
gon.project_types = possible_project_types.map{ |type| [type.id, type.name] }
# TODO fetch data from API endpoint
# TODO: move this out of the view

if User.current.allowed_to? :export_work_packages, project, global: project.nil?
  gon.export_formats = {
    atom:     url_for(format: 'atom',project_id: project, query_id: (query.new_record? ? nil : query), key: User.current.rss_key),
    csv:      url_for(format: 'csv', project_id: project),
    pdf:      url_for(format: 'pdf', project_id: project),
    pdf_desc: url_for(format: 'pdf', project_id: project, show_descriptions: true)
  }
  # I18n.t(:label_pdf_with_descriptions)
  # call_hook(:view_work_packages_index_other_formats, link_formatter: f, project: project)
end
%>

<%= include_gon %>

<div id="work-packages-index" ng-controller="WorkPackagesController">

  <div class="toolbar-container">
    <toolbar>
      <selectable-title selected-title="selectedTitle"
                        reload-method="reloadQuery"
                        data-groups="dataGroups"
                        groups="groups">
      </selectable-title>

      <ul>
        <li><button class="button_highlight" with-dropdown dropdown-id="tasksDropdown"><i class="icon-add icon4"></i>New Task<i class="icon-pulldown-arrow1 icon-dropdown"></i></button></li>
        <li>
          <button class="button"
                  ng-click="showFiltersOptions = !showFiltersOptions"
                  ng-class="{active: showFiltersOptions}">
            <i class="icon-pin icon-buttons"></i>Filter
          </button>
        </li>
        <li><button class="button last" with-dropdown dropdown-id="settingsDropdown"><i class="icon-settings"></i><i class="icon-pulldown-arrow1 icon-dropdown"></i></button></li>
      </ul>
    </toolbar>
  </div>

  <div class="dropdown dropdown-relative dropdown-anchor-right" id="tasksDropdown">
    <ul class="dropdown-menu">
      <li><a ng-href="" ng-repeat="(id, obj) in projectTypes">{{obj[1]}}</a></li>
    </ul>
  </div>

  <div options-dropdown class="dropdown dropdown-relative dropdown-anchor-right" id="settingsDropdown">
    <ul class="dropdown-menu">
      <li><a href ng-click="showColumnsModal()">Columns…</a></li>
      <li><a href ng-click="showSortingModal()">Sorting…</a></li>
      <li><a href ng-click="toggleDisplaySums()">Display sums</a></li>
      <li class="dropdown-divider"></li>
      <li><a href ng-click="showSaveModal()">Save</a></li>
      <li><a href ng-click="showSaveModal(true)">Save as</a></li>
      <li><a href ng-click="showExportModal()">Export</a></li>
      <li ng-show="!query.isNew()"><a href ng-click="showShareModal()">Share</a></li>
<<<<<<< HEAD
      <li><a href ng-click="showSettingsModal()">Page settings</a></li>
=======
>>>>>>> afc167a5
    </ul>
  </div>

  <div class="title-bar" ng-show="showFiltersOptions">
    <div class="title-bar-extras">
      <%= error_messages_for 'query' %>
      <%= render partial: 'query_form', locals: { project: project, query: query } %>
    </div>
  </div>

  <% if query.valid? %>
    <%= render :partial => 'work_packages/list', :locals => { :query => query } %>
  <% end %>
</div>

<%= call_hook(:view_work_packages_index_bottom, { :project => project, :query => query }) %>

<% content_for :sidebar do %>
  <%= render :partial => 'sidebar' %>
<% end %>

<% content_for :header_tags do %>
  <%= auto_discovery_link_tag(:atom, {:query_id => query, :format => 'atom', :page => nil, :key => User.current.rss_key}, :title => l(:label_work_package_plural)) %>
  <%= auto_discovery_link_tag(:atom, {:controller => '/journals', :action => 'index', :query_id => query, :format => 'atom', :page => nil, :key => User.current.rss_key}, :title => l(:label_changes_details)) %>
<% end %><|MERGE_RESOLUTION|>--- conflicted
+++ resolved
@@ -87,10 +87,6 @@
       <li><a href ng-click="showSaveModal(true)">Save as</a></li>
       <li><a href ng-click="showExportModal()">Export</a></li>
       <li ng-show="!query.isNew()"><a href ng-click="showShareModal()">Share</a></li>
-<<<<<<< HEAD
-      <li><a href ng-click="showSettingsModal()">Page settings</a></li>
-=======
->>>>>>> afc167a5
     </ul>
   </div>
 
