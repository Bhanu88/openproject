--- conflicted
+++ resolved
@@ -36,7 +36,7 @@
 <p><strong><%= OpenProject::Info.versioned_name %></strong> (<%= @db_adapter_name %>)</p>
 
 <%= content_tag :h3, I18n.t('label_system') %>
-<<<<<<< HEAD
+
 <div class="generic-table--container">
   <div class="generic-table--results-container">
     <table interactive-table role="grid" class="generic-table">
@@ -56,15 +56,6 @@
     <div class="generic-table--header-background"></div>
   </div>
  </div>
-=======
-<table class="list">
-  <% @checklist.each do |label, result| %>
-    <tr class="<%= cycle 'odd', 'even' %>">
-      <td><%= l(label) %></td>
-      <td width="30px"><%= icon_wrapper((result ? 'icon-context icon-yes' : 'icon-context icon-error'), (result ? l(:general_text_Yes) : l(:general_text_No))) %></td>
-    </tr>
-  <% end %>
-</table>
 
 <%= content_tag :h3, I18n.t('label_system_storage') %>
 
@@ -106,5 +97,4 @@
 </div>
 <% end %>
 
->>>>>>> 40d5890c
 <%= call_hook(:view_admin_info_bottom) %>