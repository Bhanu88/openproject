<%#-- copyright
OpenProject Costs Plugin

Copyright (C) 2009 - 2014 the OpenProject Foundation (OPF)

This program is free software; you can redistribute it and/or
modify it under the terms of the GNU General Public License
version 3.

This program is distributed in the hope that it will be useful,
but WITHOUT ANY WARRANTY; without even the implied warranty of
MERCHANTABILITY or FITNESS FOR A PARTICULAR PURPOSE.  See the
GNU General Public License for more details.

You should have received a copy of the GNU General Public License
along with this program; if not, write to the Free Software
Foundation, Inc., 51 Franklin Street, Fifth Floor, Boston, MA  02110-1301, USA.

++#%>

<%= f.hidden_field :kind %>

<div class="form--field">
  <%= f.text_field :subject, required: true, autofocus: true %>
</div>
<div class="form--field">
  <%= f.text_area :description, rows: (@cost_object.description.blank? ? 10 : [[10, @cost_object.description.length / 50].max, 100].min), cols: 60 %>
</div>
<div class="form--field">
  <%= f.text_field :fixed_date %>
  <%= calendar_for :cost_object_fixed_date %>
</div>

<% if @cost_object.kind == "VariableCostObject" -%>
<<<<<<< HEAD
  <%= render partial: 'cost_objects/subform/material_budget_subform' %>
  <%= render partial: 'cost_objects/subform/labor_budget_subform' %>
=======
<script type="text/javascript">
  //<![CDATA[
  materialBudgetItemsForm = new Subform('<%= escape_javascript(render(:partial => "material_budget_item", :object => @cost_object.material_budget_items.build(:cost_type => CostType.default) )) %>',<%= @cost_object.material_budget_items.length %>,'material_budget_items_body');

  <%# we have to assign the cost_object here as following methods depend on the item having an object -%>
  <% item = @cost_object.labor_budget_items.build.tap do |i|
    i.cost_object = @cost_object
  end -%>
  laborBudgetItemsForm = new Subform('<%= escape_javascript(render(:partial => "labor_budget_item", :object => item )) %>',<%= @cost_object.labor_budget_items.length %>,'labor_budget_items_body');
  //]]>
</script>

<fieldset id="material_budget_items_fieldset" class="form--fieldset -collapsible">
  <legend class="form--fieldset-legend" onclick="toggleFieldset(this);"><%= VariableCostObject.human_attribute_name(:material_budget) %></legend>
    <div class="generic-table--container">
      <div class="generic-table--results-container">
        <table interactive-table class="generic-table" id="material_budget_items">
          <colgroup>
            <col highlight-col>
            <col highlight-col>
            <col highlight-col>
            <% if User.current.allowed_to?(:view_cost_rates, @project)%>
              <col highlight-col>
            <%end%>
            <col>
          </colgroup>
        <thead>
          <tr>
            <th class="cost_units">
              <div class="generic-table--sort-header-outer">
                <div class="generic-table--sort-header">
                  <span>
                    <%= MaterialBudgetItem.human_attribute_name(:units) %>
                  </span>
                </div>
              </div>
            </th>
            <th>
              <div class="generic-table--sort-header-outer">
                <div class="generic-table--sort-header">
                  <span>
                    <%= CostType.human_attribute_name(:unit) %>
                  </span>
                </div>
              </div>
            </th>
            <th>
              <div class="generic-table--sort-header-outer">
                <div class="generic-table--sort-header">
                  <span>
                    <%= MaterialBudgetItem.human_attribute_name(:cost_type) %>
                  </span>
                </div>
              </div>
            </th>
            <th>
              <div class="generic-table--sort-header-outer">
                <div class="generic-table--sort-header">
                  <span>
                    <%= MaterialBudgetItem.human_attribute_name(:comment) %>
                  </span>
                </div>
              </div>
            </th>
            <% if User.current.allowed_to?(:view_cost_rates, @project)%>
              <th class="currency" id="material_budget_items_price">
                <div class="generic-table--sort-header-outer">
                  <div class="generic-table--sort-header">
                    <span>
                      <%= MaterialBudgetItem.human_attribute_name(:budget) %>
                    </span>
                  </div>
                </div>
              </th>
            <%end%>
            <th class="-short"></th>
          </tr>
        </thead>
        <tbody id="material_budget_items_body">
          <%- @cost_object.material_budget_items.each_with_index do |material_budget_item, index| -%>
            <%= render :partial => 'material_budget_item', :object => material_budget_item, :locals => {:index => index} %>
          <%- end -%>
        </tbody>
      </table>
      <div class="generic-table--header-background"></div>
    </div>
  </div>
  <div class="wp-inline-create-button">
    <a onclick="materialBudgetItemsForm.add(); return false;" class="wp-inline-create--add-link">
      <i class="icon icon-add"></i>
      <%= t(:button_add_budget_item) %>
    </a>
  </div>
</fieldset>

<fieldset id="labor_budget_items_fieldset" class="form--fieldset -collapsible">
  <legend class="form--fieldset-legend" onclick="toggleFieldset(this);"><%= VariableCostObject.human_attribute_name(:labor_budget) %></legend>
  <div class="generic-table--container">
    <div class="generic-table--results-container">
      <table interactive-table class="generic-table" id="labor_budget_items">
        <colgroup>
          <col highlight-col>
          <col highlight-col>
          <col highlight-col>
          <% if User.current.allowed_to?(:view_cost_rates, @project)%>
            <col highlight-col>
          <%end%>
          <col>
        </colgroup>
        <thead>
          <tr>
            <th class="cost_units">
              <div class="generic-table--sort-header-outer">
                <div class="generic-table--sort-header">
                  <span>
                    <%= LaborBudgetItem.human_attribute_name(:hours) %>
                  </span>
                </div>
              </div>
            </th>
            <th>
              <div class="generic-table--sort-header-outer">
                <div class="generic-table--sort-header">
                  <span>
                    <%= LaborBudgetItem.human_attribute_name(:user) %>
                  </span>
                </div>
              </div>
            </th>
            <th>
              <div class="generic-table--sort-header-outer">
                <div class="generic-table--sort-header">
                  <span>
                    <%= LaborBudgetItem.human_attribute_name(:comment) %>
                  </span>
                </div>
              </div>
            </th>
            <% if User.current.allowed_to?(:view_cost_rates, @project)%>
              <th class="currency" id="labor_budget_items_price">
                <div class="generic-table--sort-header-outer">
                  <div class="generic-table--sort-header">
                    <span>
                      <%= LaborBudgetItem.human_attribute_name(:budget) %>
                    </span>
                  </div>
                </div>
              </th>
            <%end%>
            <th class="-short"></th>
          </tr>
        </thead>
        <tbody id="labor_budget_items_body">
        <%- @cost_object.labor_budget_items.each_with_index do |labor_budget_item, index| -%>
          <%= render :partial => 'labor_budget_item', :object => labor_budget_item, :locals => {:index => index} %>
        <%- end -%>
        </tbody>
      </table>
      <div class="generic-table--header-background"></div>
    </div>
  </div>
  <div class="wp-inline-create-button">
    <a onclick="laborBudgetItemsForm.add(); return false;" class="wp-inline-create--add-link">
      <i class="icon icon-add"></i>
      <%= t(:button_add_budget_item) %>
    </a>
  </div>
</fieldset>

>>>>>>> bbd5de3b
<%- end %>

<div style="clear: both;"> </div>

<%= render :partial => 'attachments/form' %>

<%= wikitoolbar_for 'cost_object_description' %>
<|MERGE_RESOLUTION|>--- conflicted
+++ resolved
@@ -32,180 +32,8 @@
 </div>
 
 <% if @cost_object.kind == "VariableCostObject" -%>
-<<<<<<< HEAD
   <%= render partial: 'cost_objects/subform/material_budget_subform' %>
   <%= render partial: 'cost_objects/subform/labor_budget_subform' %>
-=======
-<script type="text/javascript">
-  //<![CDATA[
-  materialBudgetItemsForm = new Subform('<%= escape_javascript(render(:partial => "material_budget_item", :object => @cost_object.material_budget_items.build(:cost_type => CostType.default) )) %>',<%= @cost_object.material_budget_items.length %>,'material_budget_items_body');
-
-  <%# we have to assign the cost_object here as following methods depend on the item having an object -%>
-  <% item = @cost_object.labor_budget_items.build.tap do |i|
-    i.cost_object = @cost_object
-  end -%>
-  laborBudgetItemsForm = new Subform('<%= escape_javascript(render(:partial => "labor_budget_item", :object => item )) %>',<%= @cost_object.labor_budget_items.length %>,'labor_budget_items_body');
-  //]]>
-</script>
-
-<fieldset id="material_budget_items_fieldset" class="form--fieldset -collapsible">
-  <legend class="form--fieldset-legend" onclick="toggleFieldset(this);"><%= VariableCostObject.human_attribute_name(:material_budget) %></legend>
-    <div class="generic-table--container">
-      <div class="generic-table--results-container">
-        <table interactive-table class="generic-table" id="material_budget_items">
-          <colgroup>
-            <col highlight-col>
-            <col highlight-col>
-            <col highlight-col>
-            <% if User.current.allowed_to?(:view_cost_rates, @project)%>
-              <col highlight-col>
-            <%end%>
-            <col>
-          </colgroup>
-        <thead>
-          <tr>
-            <th class="cost_units">
-              <div class="generic-table--sort-header-outer">
-                <div class="generic-table--sort-header">
-                  <span>
-                    <%= MaterialBudgetItem.human_attribute_name(:units) %>
-                  </span>
-                </div>
-              </div>
-            </th>
-            <th>
-              <div class="generic-table--sort-header-outer">
-                <div class="generic-table--sort-header">
-                  <span>
-                    <%= CostType.human_attribute_name(:unit) %>
-                  </span>
-                </div>
-              </div>
-            </th>
-            <th>
-              <div class="generic-table--sort-header-outer">
-                <div class="generic-table--sort-header">
-                  <span>
-                    <%= MaterialBudgetItem.human_attribute_name(:cost_type) %>
-                  </span>
-                </div>
-              </div>
-            </th>
-            <th>
-              <div class="generic-table--sort-header-outer">
-                <div class="generic-table--sort-header">
-                  <span>
-                    <%= MaterialBudgetItem.human_attribute_name(:comment) %>
-                  </span>
-                </div>
-              </div>
-            </th>
-            <% if User.current.allowed_to?(:view_cost_rates, @project)%>
-              <th class="currency" id="material_budget_items_price">
-                <div class="generic-table--sort-header-outer">
-                  <div class="generic-table--sort-header">
-                    <span>
-                      <%= MaterialBudgetItem.human_attribute_name(:budget) %>
-                    </span>
-                  </div>
-                </div>
-              </th>
-            <%end%>
-            <th class="-short"></th>
-          </tr>
-        </thead>
-        <tbody id="material_budget_items_body">
-          <%- @cost_object.material_budget_items.each_with_index do |material_budget_item, index| -%>
-            <%= render :partial => 'material_budget_item', :object => material_budget_item, :locals => {:index => index} %>
-          <%- end -%>
-        </tbody>
-      </table>
-      <div class="generic-table--header-background"></div>
-    </div>
-  </div>
-  <div class="wp-inline-create-button">
-    <a onclick="materialBudgetItemsForm.add(); return false;" class="wp-inline-create--add-link">
-      <i class="icon icon-add"></i>
-      <%= t(:button_add_budget_item) %>
-    </a>
-  </div>
-</fieldset>
-
-<fieldset id="labor_budget_items_fieldset" class="form--fieldset -collapsible">
-  <legend class="form--fieldset-legend" onclick="toggleFieldset(this);"><%= VariableCostObject.human_attribute_name(:labor_budget) %></legend>
-  <div class="generic-table--container">
-    <div class="generic-table--results-container">
-      <table interactive-table class="generic-table" id="labor_budget_items">
-        <colgroup>
-          <col highlight-col>
-          <col highlight-col>
-          <col highlight-col>
-          <% if User.current.allowed_to?(:view_cost_rates, @project)%>
-            <col highlight-col>
-          <%end%>
-          <col>
-        </colgroup>
-        <thead>
-          <tr>
-            <th class="cost_units">
-              <div class="generic-table--sort-header-outer">
-                <div class="generic-table--sort-header">
-                  <span>
-                    <%= LaborBudgetItem.human_attribute_name(:hours) %>
-                  </span>
-                </div>
-              </div>
-            </th>
-            <th>
-              <div class="generic-table--sort-header-outer">
-                <div class="generic-table--sort-header">
-                  <span>
-                    <%= LaborBudgetItem.human_attribute_name(:user) %>
-                  </span>
-                </div>
-              </div>
-            </th>
-            <th>
-              <div class="generic-table--sort-header-outer">
-                <div class="generic-table--sort-header">
-                  <span>
-                    <%= LaborBudgetItem.human_attribute_name(:comment) %>
-                  </span>
-                </div>
-              </div>
-            </th>
-            <% if User.current.allowed_to?(:view_cost_rates, @project)%>
-              <th class="currency" id="labor_budget_items_price">
-                <div class="generic-table--sort-header-outer">
-                  <div class="generic-table--sort-header">
-                    <span>
-                      <%= LaborBudgetItem.human_attribute_name(:budget) %>
-                    </span>
-                  </div>
-                </div>
-              </th>
-            <%end%>
-            <th class="-short"></th>
-          </tr>
-        </thead>
-        <tbody id="labor_budget_items_body">
-        <%- @cost_object.labor_budget_items.each_with_index do |labor_budget_item, index| -%>
-          <%= render :partial => 'labor_budget_item', :object => labor_budget_item, :locals => {:index => index} %>
-        <%- end -%>
-        </tbody>
-      </table>
-      <div class="generic-table--header-background"></div>
-    </div>
-  </div>
-  <div class="wp-inline-create-button">
-    <a onclick="laborBudgetItemsForm.add(); return false;" class="wp-inline-create--add-link">
-      <i class="icon icon-add"></i>
-      <%= t(:button_add_budget_item) %>
-    </a>
-  </div>
-</fieldset>
-
->>>>>>> bbd5de3b
 <%- end %>
 
 <div style="clear: both;"> </div>
