// This is a manifest file that'll be compiled into application.js, which will include all the files
// listed below.
//
// Any JavaScript/Coffee file within this directory, lib/assets/javascripts, vendor/assets/javascripts,
// or vendor/assets/javascripts of plugins, if any, can be referenced here using a relative path.
//
// It's not advisable to add code directly here, but if you do, it'll appear at the bottom of the
// the compiled file.
//
// WARNING: THE FIRST BLANK LINE MARKS THE END OF WHAT'S TO BE PROCESSED, ANY BLANK LINE SHOULD
// GO AFTER THE REQUIRES BELOW.
//
//= require jquery
//= require jquery-migrate/jquery-migrate
//= require jquery-ujs
//= require jquery-ui
//= require jquery-ui/ui/i18n/jquery-ui-i18n
//= require momentjs
//= require momentjs/lang/en-gb.js
//= require momentjs/lang/de.js
//= require moment-timezone/moment-timezone.js
//= require moment-timezone/moment-timezone-data.js

//= require jquery.atwho/dist/js/jquery.atwho.js
//= require Caret.js/src/jquery.caret.js
//= require jquery_noconflict
//= require prototype
//= require effects
//= require dragdrop
//= require controls
//= require i18n
//= require i18n/translations

//= require lib/jquery.colorcontrast
//= require lib/jquery.trap

//= require select2

//= require top_menu
//= require action_menu
//= require openproject
//= require breadcrumb
//= require findDomElement
//= require jstoolbar
//= require ajaxappender
//= require settings
//= require modal
//= require keyboard_shortcuts
//= require tab_handling
//= require top-shelf
//= require unsupported-browsers
//= require autocomplete_textareas
//= require warn_leaving_unsaved
//= require openproject_plugins
//= require versions
//= require_tree ./specific

//= require angular
//= require angular-animate
//= require angular-modal
//= require angular-ui-router
//= require angular-ui-select2
//= require angular-ui-select2-sortable
//= require angular-ui-date/src/date
//= require angular-sanitize
//= require angular-truncate
//= require angular-feature-flags/dist/featureFlags.js

//= require angular-context-menu

//= require openproject-ui_components/app/assets/javascripts/angular/ui-components-app
//= require ./angular/openproject-app
//= require_tree ./angular



//source: http://stackoverflow.com/questions/8120065/jquery-and-prototype-dont-work-together-with-array-prototype-reverse
if (typeof []._reverse == 'undefined') {
    jQuery.fn.reverse = Array.prototype.reverse;
} else {
    jQuery.fn.reverse = Array.prototype._reverse;
}

jQuery(document).ready(function ($) {
  //remove modal layout=false if we ctrl-click!
  $(document.body).on("click", "a", function (e) {
    if (top != self && e.ctrlKey) {
      if (e.target && e.target.href) {
        var url = e.target.href;
        if (url.match(/(&)?layout=false/)) {
          url = url.replace(/(&)?layout=false/g, "").replace(/\?$/, "");
          window.open(url);
          e.preventDefault();
        }
      }
    }
  });

  if (typeof CS !== "undefined") {
    var regions = $.datepicker.regional;
    var regional = regions[CS.lang] || regions[""];
    $.datepicker.setDefaults(regional);

    var gotoToday = $.datepicker._gotoToday;

    $.datepicker._gotoToday = function (id) {
      gotoToday.call(this, id);
      var target = $(id),
        inst = this._getInst(target[0]),
        dateStr = $.datepicker._formatDate(inst);
      target.val(dateStr);
      target.blur();
      $.datepicker._hideDatepicker();
    };

    var defaults = {
      showWeek: true,
      changeMonth: true,
      changeYear: true,
      yearRange: "c-100:c+10",
      dateFormat: 'yy-mm-dd',
      showButtonPanel: true,
      calculateWeek: function (day) {
        var dayOfWeek = new Date(+day);

        if (day.getDay() != 1) {
          dayOfWeek.setDate(day.getDate() - day.getDay() + 1);
        }

        return $.datepicker.iso8601Week(dayOfWeek);
      }
    };

    if (CS.firstWeekDay && CS.firstWeekDay !== "") {
      defaults.firstDay = parseInt(CS.firstWeekDay, 10);
    }

    $.datepicker.setDefaults(defaults);
  }

  $(document).on('click', '#show_more_wp_properties', function(el){
    $(this).find('.icon').toggleClass('icon-arrow-right6-3 icon-arrow-right6-1');
    Effect.toggle("work_package_descr_fields", "appear", {duration:0.3});
    enable_textarea_auto_completion(jQuery("#work_package_description"));

    return false;
  });

});

function checkAll (id, checked) {
  var els = Element.descendants(id);
  for (var i = 0; i < els.length; i++) {
    if (els[i].disabled === false) {
      els[i].checked = checked;
    }
  }
}

function toggleCheckboxesBySelector(selector) {
  boxes = $$(selector);
  var all_checked = true;
  for (i = 0; i < boxes.length; i++) { if (boxes[i].checked === false) { all_checked = false; } }
  for (i = 0; i < boxes.length; i++) { boxes[i].checked = !all_checked; }
}

function setCheckboxesBySelector(checked, selector) {
  var boxes = $$(selector);
  boxes.each(function(ele) {
    ele.checked = checked;
  });
}

function showAndScrollTo(id, focus) {
  Element.show(id);
  if (focus !== null) { Form.Element.focus(focus); }
  Element.scrollTo(id);
}

// TODO de-implement once table component has been used
function setGroupRowStatus(el) {
  var collapseExpandButton = jQuery(el);
  var row = jQuery(el).closest("tr");
  var isOpen = row.hasClass("open");
  var toggleAllLink = row.find(".toggle-all");
  var toggleAllLinkText = isOpen ? I18n.t('js.label_collapse_all') : I18n.t('js.label_expand_all');

  collapseExpandButton.toggleClass("icon-minus");
  collapseExpandButton.toggleClass("icon-plus");
  toggleAllLink.text(toggleAllLinkText);
}

// TODO de-implement once table component has been used
function toggleRowGroup(el) {
  var row = jQuery(el).closest("tr");

  row.toggleClass("open closed");

  setGroupRowStatus(el);

  row.nextUntil("tr.group").each(function(index) {
    jQuery(this).toggle();
  });
}

// TODO de-implement once table component has been used
function toggleAllRowGroups(el) {
  var row = jQuery(el).closest("tr");
  var collapseExpandButton = jQuery(row).find(".expander");
  var isOpen = row.hasClass("open");

  toggleRowGroup(collapseExpandButton);

  row.siblings("tr.group").each(function(index) {
    var currentGroupOpen = jQuery(this).hasClass("open");
    var collapseExpandButton = jQuery(this).find(".expander");

    if (isOpen == currentGroupOpen) {
      toggleRowGroup(collapseExpandButton);
    }
  });
}

function hideFieldset(el) {
  var fieldset = Element.up(el, 'fieldset');
  fieldset.toggleClassName('collapsed');
  fieldset.down('>div').hide();
}

var fileFieldCount = 1;

function addFileField() {
  fileFieldCount++;
  if (fileFieldCount >= 10) return false;
  var clone = $('attachment_template').cloneNode(true);
  clone.writeAttribute('id', '');
  clone.innerHTML = clone.innerHTML.replace(/\[1\]/g, '['+ fileFieldCount + ']');
  $('attachments_fields').appendChild(clone);
}

function setPredecessorFieldsVisibility() {
    relationType = $('relation_relation_type');
    if (relationType && (relationType.value == "precedes" || relationType.value == "follows")) {
        Element.show('predecessor_fields');
    } else {
        Element.hide('predecessor_fields');
    }
}

function promptToRemote(text, param, url) {
    value = prompt(text + ':', '');
    if (value) {
        new Ajax.Request(url + '?' + param + '=' + encodeURIComponent(value), {asynchronous:true, evalScripts:true});
        return false;
    }
}

function collapseScmEntry(id) {
    var els = document.getElementsByClassName(id, 'browser');
  for (var i = 0; i < els.length; i++) {
     if (els[i].hasClassName('open')) {
         collapseScmEntry(els[i].id);
     }
       Element.hide(els[i]);
    }
    $(id).removeClassName('open');
}

function expandScmEntry(id) {
    var els = document.getElementsByClassName(id, 'browser');
  for (var i = 0; i < els.length; i++) {
       Element.show(els[i]);
       if (els[i].hasClassName('loaded') && !els[i].hasClassName('collapsed')) {
            expandScmEntry(els[i].id);
       }
    }
    $(id).addClassName('open');
}

function scmEntryClick(id) {
    el = $(id);
    if (el.hasClassName('open')) {
        collapseScmEntry(id);
        el.addClassName('collapsed');
        return false;
    } else if (el.hasClassName('loaded')) {
        expandScmEntry(id);
        el.removeClassName('collapsed');
        return false;
    }
    if (el.hasClassName('loading')) {
        return false;
    }
    el.addClassName('loading');
    return true;
}

function scmEntryLoaded(id) {
    Element.addClassName(id, 'open');
    Element.addClassName(id, 'loaded');
    Element.removeClassName(id, 'loading');
}

function randomKey(size) {
  var chars = new Array('0', '1', '2', '3', '4', '5', '6', '7', '8', '9', 'A', 'B', 'C', 'D', 'E', 'F', 'G', 'H', 'I', 'J', 'K', 'L', 'M', 'N', 'O', 'P', 'Q', 'R', 'S', 'T', 'U', 'V', 'W', 'X', 'Y', 'Z', 'a', 'b', 'c', 'd', 'e', 'f', 'g', 'h', 'i', 'j', 'k', 'l', 'm', 'n', 'o', 'p', 'q', 'r', 's', 't', 'u', 'v', 'w', 'x', 'y', 'z');
  var key = '';
  for (i = 0; i < size; i++) {
    key += chars[Math.floor(Math.random() * chars.length)];
  }
  return key;
}

// Automatic project identifier generation
var projectIdentifierLocked;
var projectIdentifierDefault;
var projectIdentifierMaxLength;

function generateProjectIdentifier() {
  var identifier = $('project_name').getValue(); // project name
  var diacriticsMap = [
      {'base':'a', 'letters':/[\u0061\u24D0\uFF41\u1E9A\u00E0\u00E1\u00E2\u1EA7\u1EA5\u1EAB\u1EA9\u00E3\u0101\u0103\u1EB1\u1EAF\u1EB5\u1EB3\u0227\u01E1\u01DF\u1EA3\u00E5\u01FB\u01CE\u0201\u0203\u1EA1\u1EAD\u1EB7\u1E01\u0105\u2C65\u0250\u0041\u24B6\uFF21\u00C0\u00C1\u00C2\u1EA6\u1EA4\u1EAA\u1EA8\u00C3\u0100\u0102\u1EB0\u1EAE\u1EB4\u1EB2\u0226\u01E0\u01DE\u1EA2\u00C5\u01FA\u01CD\u0200\u0202\u1EA0\u1EAC\u1EB6\u1E00\u0104\u023A\u2C6F]/g},
      {'base':'aa','letters':/[\uA733\uA732]/g},
      {'base':'ae','letters':/[\u00E4\u00E6\u01FD\u01E3\u00C4\u00C6\u01FC\u01E2]/g},
      {'base':'ao','letters':/[\uA735\uA734]/g},
      {'base':'au','letters':/[\uA737\uA736]/g},
      {'base':'av','letters':/[\uA739\uA73B\uA738\uA73A]/g},
      {'base':'ay','letters':/[\uA73D\uA73C]/g},
      {'base':'b', 'letters':/[\u0062\u24D1\uFF42\u1E03\u1E05\u1E07\u0180\u0183\u0253\u0042\u24B7\uFF22\u1E02\u1E04\u1E06\u0243\u0182\u0181]/g},
      {'base':'c', 'letters':/[\u0063\u24D2\uFF43\u0107\u0109\u010B\u010D\u00E7\u1E09\u0188\u023C\uA73F\u2184\u0043\u24B8\uFF23\u0106\u0108\u010A\u010C\u00C7\u1E08\u0187\u023B\uA73E]/g},
      {'base':'d', 'letters':/[\u0064\u24D3\uFF44\u1E0B\u010F\u1E0D\u1E11\u1E13\u1E0F\u0111\u018C\u0256\u0257\uA77A\u0044\u24B9\uFF24\u1E0A\u010E\u1E0C\u1E10\u1E12\u1E0E\u0110\u018B\u018A\u0189\uA779]/g},
      {'base':'dz','letters':/[\u01F3\u01C6\u01F1\u01C4\u01F2\u01C5]/g},
      {'base':'e', 'letters':/[\u0065\u24D4\uFF45\u00E8\u00E9\u00EA\u1EC1\u1EBF\u1EC5\u1EC3\u1EBD\u0113\u1E15\u1E17\u0115\u0117\u00EB\u1EBB\u011B\u0205\u0207\u1EB9\u1EC7\u0229\u1E1D\u0119\u1E19\u1E1B\u0247\u025B\u01DD\u0045\u24BA\uFF25\u00C8\u00C9\u00CA\u1EC0\u1EBE\u1EC4\u1EC2\u1EBC\u0112\u1E14\u1E16\u0114\u0116\u00CB\u1EBA\u011A\u0204\u0206\u1EB8\u1EC6\u0228\u1E1C\u0118\u1E18\u1E1A\u0190\u018E]/g},
      {'base':'f', 'letters':/[\u0066\u24D5\uFF46\u1E1F\u0192\uA77C\u0046\u24BB\uFF26\u1E1E\u0191\uA77B]/g},
      {'base':'g', 'letters':/[\u0067\u24D6\uFF47\u01F5\u011D\u1E21\u011F\u0121\u01E7\u0123\u01E5\u0260\uA7A1\u1D79\uA77F\u0047\u24BC\uFF27\u01F4\u011C\u1E20\u011E\u0120\u01E6\u0122\u01E4\u0193\uA7A0\uA77D\uA77E]/g},
      {'base':'h', 'letters':/[\u0068\u24D7\uFF48\u0125\u1E23\u1E27\u021F\u1E25\u1E29\u1E2B\u1E96\u0127\u2C68\u2C76\u0265\u0048\u24BD\uFF28\u0124\u1E22\u1E26\u021E\u1E24\u1E28\u1E2A\u0126\u2C67\u2C75\uA78D]/g},
      {'base':'hv','letters':/[\u0195]/g},
      {'base':'i', 'letters':/[\u0069\u24D8\uFF49\u00EC\u00ED\u00EE\u0129\u012B\u012D\u00EF\u1E2F\u1EC9\u01D0\u0209\u020B\u1ECB\u012F\u1E2D\u0268\u0131\u0049\u24BE\uFF29\u00CC\u00CD\u00CE\u0128\u012A\u012C\u0130\u00CF\u1E2E\u1EC8\u01CF\u0208\u020A\u1ECA\u012E\u1E2C\u0197]/g},
      {'base':'j', 'letters':/[\u006A\u24D9\uFF4A\u0135\u01F0\u0249\u004A\u24BF\uFF2A\u0134\u0248]/g},
      {'base':'k', 'letters':/[\u006B\u24DA\uFF4B\u1E31\u01E9\u1E33\u0137\u1E35\u0199\u2C6A\uA741\uA743\uA745\uA7A3\u004B\u24C0\uFF2B\u1E30\u01E8\u1E32\u0136\u1E34\u0198\u2C69\uA740\uA742\uA744\uA7A2]/g},
      {'base':'l', 'letters':/[\u006C\u24DB\uFF4C\u0140\u013A\u013E\u1E37\u1E39\u013C\u1E3D\u1E3B\u017F\u0142\u019A\u026B\u2C61\uA749\uA781\uA747\u004C\u24C1\uFF2C\u013F\u0139\u013D\u1E36\u1E38\u013B\u1E3C\u1E3A\u0141\u023D\u2C62\u2C60\uA748\uA746\uA780]/g},
      {'base':'lj','letters':/[\u01C9\u01C7\u01C8]/g},
      {'base':'m', 'letters':/[\u006D\u24DC\uFF4D\u1E3F\u1E41\u1E43\u0271\u026F\u004D\u24C2\uFF2D\u1E3E\u1E40\u1E42\u2C6E\u019C]/g},
      {'base':'n', 'letters':/[\u006E\u24DD\uFF4E\u01F9\u0144\u00F1\u1E45\u0148\u1E47\u0146\u1E4B\u1E49\u019E\u0272\u0149\uA791\uA7A5\u004E\u24C3\uFF2E\u01F8\u0143\u00D1\u1E44\u0147\u1E46\u0145\u1E4A\u1E48\u0220\u019D\uA790\uA7A4]/g},
      {'base':'nj','letters':/[\u01CC\u01CA\u01CB]/g},
      {'base':'o', 'letters':/[\u006F\u24DE\uFF4F\u00F2\u00F3\u00F4\u1ED3\u1ED1\u1ED7\u1ED5\u00F5\u1E4D\u022D\u1E4F\u014D\u1E51\u1E53\u014F\u022F\u0231\u022B\u1ECF\u0151\u01D2\u020D\u020F\u01A1\u1EDD\u1EDB\u1EE1\u1EDF\u1EE3\u1ECD\u1ED9\u01EB\u01ED\u00F8\u01FF\u0254\uA74B\uA74D\u0275\u004F\u24C4\uFF2F\u00D2\u00D3\u00D4\u1ED2\u1ED0\u1ED6\u1ED4\u00D5\u1E4C\u022C\u1E4E\u014C\u1E50\u1E52\u014E\u022E\u0230\u022A\u1ECE\u0150\u01D1\u020C\u020E\u01A0\u1EDC\u1EDA\u1EE0\u1EDE\u1EE2\u1ECC\u1ED8\u01EA\u01EC\u00D8\u01FE\u0186\u019F\uA74A\uA74C]/g},
      {'base':'oe','letters': /[\u00F6\u0153\u00D6\u0152]/g},
      {'base':'oi','letters':/[\u01A3\u01A2]/g},
      {'base':'ou','letters':/[\u0223\u0222]/g},
      {'base':'oo','letters':/[\uA74F\uA74E]/g},
      {'base':'p','letters':/[\u0070\u24DF\uFF50\u1E55\u1E57\u01A5\u1D7D\uA751\uA753\uA755\u0050\u24C5\uFF30\u1E54\u1E56\u01A4\u2C63\uA750\uA752\uA754]/g},
      {'base':'q','letters':/[\u0071\u24E0\uFF51\u024B\uA757\uA759\u0051\u24C6\uFF31\uA756\uA758\u024A]/g},
      {'base':'r','letters':/[\u0072\u24E1\uFF52\u0155\u1E59\u0159\u0211\u0213\u1E5B\u1E5D\u0157\u1E5F\u024D\u027D\uA75B\uA7A7\uA783\u0052\u24C7\uFF32\u0154\u1E58\u0158\u0210\u0212\u1E5A\u1E5C\u0156\u1E5E\u024C\u2C64\uA75A\uA7A6\uA782]/g},
      {'base':'s','letters':/[\u0073\u24E2\uFF53\u015B\u1E65\u015D\u1E61\u0161\u1E67\u1E63\u1E69\u0219\u015F\u023F\uA7A9\uA785\u1E9B\u0053\u24C8\uFF33\u1E9E\u015A\u1E64\u015C\u1E60\u0160\u1E66\u1E62\u1E68\u0218\u015E\u2C7E\uA7A8\uA784]/g},
      {'base':'ss','letters':/[\u00DF]/g},
      {'base':'t','letters':/[\u0074\u24E3\uFF54\u1E6B\u1E97\u0165\u1E6D\u021B\u0163\u1E71\u1E6F\u0167\u01AD\u0288\u2C66\uA787\u0054\u24C9\uFF34\u1E6A\u0164\u1E6C\u021A\u0162\u1E70\u1E6E\u0166\u01AC\u01AE\u023E\uA786]/g},
      {'base':'tz','letters':/[\uA729\uA728]/g},
      {'base':'u','letters':/[\u0075\u24E4\uFF55\u00F9\u00FA\u00FB\u0169\u1E79\u016B\u1E7B\u016D\u01DC\u01D8\u01D6\u01DA\u1EE7\u016F\u0171\u01D4\u0215\u0217\u01B0\u1EEB\u1EE9\u1EEF\u1EED\u1EF1\u1EE5\u1E73\u0173\u1E77\u1E75\u0289\u0055\u24CA\uFF35\u00D9\u00DA\u00DB\u0168\u1E78\u016A\u1E7A\u016C\u01DB\u01D7\u01D5\u01D9\u1EE6\u016E\u0170\u01D3\u0214\u0216\u01AF\u1EEA\u1EE8\u1EEE\u1EEC\u1EF0\u1EE4\u1E72\u0172\u1E76\u1E74\u0244]/g},
      {'base':'ue','letters':/[\u00FC\u00DC]/g},
      {'base':'v','letters':/[\u0076\u24E5\uFF56\u1E7D\u1E7F\u028B\uA75F\u028C\u0056\u24CB\uFF36\u1E7C\u1E7E\u01B2\uA75E\u0245]/g},
      {'base':'vy','letters':/[\uA761\uA760]/g},
      {'base':'w','letters':/[\u0077\u24E6\uFF57\u1E81\u1E83\u0175\u1E87\u1E85\u1E98\u1E89\u2C73\u0057\u24CC\uFF37\u1E80\u1E82\u0174\u1E86\u1E84\u1E88\u2C72]/g},
      {'base':'x','letters':/[\u0078\u24E7\uFF58\u1E8B\u1E8D\u0058\u24CD\uFF38\u1E8A\u1E8C]/g},
      {'base':'y','letters':/[\u0079\u24E8\uFF59\u1EF3\u00FD\u0177\u1EF9\u0233\u1E8F\u00FF\u1EF7\u1E99\u1EF5\u01B4\u024F\u1EFF\u0059\u24CE\uFF39\u1EF2\u00DD\u0176\u1EF8\u0232\u1E8E\u0178\u1EF6\u1EF4\u01B3\u024E\u1EFE]/g},
      {'base':'z','letters':/[\u007A\u24E9\uFF5A\u017A\u1E91\u017C\u017E\u1E93\u1E95\u01B6\u0225\u0240\u2C6C\uA763\u005A\u24CF\uFF3A\u0179\u1E90\u017B\u017D\u1E92\u1E94\u01B5\u0224\u2C7F\u2C6B\uA762]/g}
  ];

  for(var i=0; i<diacriticsMap.length; i++) {
    identifier = identifier.replace(diacriticsMap[i].letters, diacriticsMap[i].base);
  }
  identifier = identifier.replace(/[^a-z0-9]+/gi, '-'); // remaining non-alphanumeric => hyphen
  identifier = identifier.replace(/^[-\d]*|-*$/g, ''); // remove hyphens and numbers at beginning and hyphens at end
  identifier = identifier.toLowerCase(); // to lower
  identifier = identifier.substr(0,projectIdentifierMaxLength); // max characters
  return identifier;
}

function observeProjectName() {
  var f = function() {
    if(!projectIdentifierLocked) {
      $('project_identifier').setValue(generateProjectIdentifier());
    }
  };
  Event.observe('project_name', 'keyup', f);
}

function observeProjectIdentifier() {
  var f = function() {
    if($('project_identifier').getValue() !== '' && $('project_identifier').getValue() != generateProjectIdentifier()) {
      projectIdentifierLocked = true;
    } else {
      projectIdentifierLocked = false;
    }
  };
  Event.observe('project_identifier', 'keyup', f);
}

function observeParentIssueField(url) {
  new Ajax.Autocompleter('issue_parent_id',
                         'parent_issue_candidates',
                         url,
                         { minChars: 1,
                           frequency: 0.5,
                           paramName: 'q',
                           updateElement: function(value) {
                             document.getElementById('issue_parent_id').value = value.id;
                           },
                           parameters: 'scope=all'
                           });
}

function observeWorkPackageParentField(url) {
  new Ajax.Autocompleter('work_package_parent_id',
                         'parent_issue_candidates',
                         url,
                         { minChars: 1,
                           frequency: 0.5,
                           paramName: 'q',
                           updateElement: function(value) {
                             document.getElementById('work_package_parent_id').value = value.id;
                           },
                           parameters: 'scope=all'
                           });
}

function observeRelatedIssueField(url) {
  new Ajax.Autocompleter('relation_to_id',
                         'related_issue_candidates',
                         url,
                         { minChars: 1,
                           frequency: 0.5,
                           paramName: 'q',
                           updateElement: function(value) {
                             document.getElementById('relation_to_id').value = value.id;
                           },
                           parameters: 'scope=all'
                           });
}

// Hides types and issues custom fields on the new project form when
// work_package_tracking module is disabled.
function observeProjectModules() {
  var f = function() {
    if (jQuery('#project_enabled_module_names_work_package_tracking').attr('checked')) {
      jQuery('#project_types, #project_issue_custom_fields').show();
    } else {
      jQuery('#project_types, #project_issue_custom_fields').hide();
    }
  };

  jQuery(window).load(f);
  jQuery('#project_enabled_module_names_work_package_tracking').change(f);
}

<<<<<<< HEAD
=======
var WarnLeavingUnsaved = function(message) {
  this.message = message;
  var changedForms = false;
  var isEmbed = window != window.parent;
  var obj = this;

  this.unload = function() {
    if(changedForms && !isEmbed) {
      return message;
    }
  };

  this.getChanged = function() {
    return changedForms;
  };

  this.setChanged = function() {
    changedForms = true;
  };

  this.setUnchanged = function() {
    changedForms = false;
  };

  this.init = function() {
    jQuery(document).on('change', 'textarea', function() {
      obj.setChanged();
    });

    jQuery(document).on('submit', 'form', function() {
      obj.setUnchanged();
    });

    jQuery(window).bind('beforeunload', this.unload);
  };

  this.init();
};

>>>>>>> c28202e1
/*
 * 1 - registers a callback which copies the csrf token into the
 * X-CSRF-Token header with each ajax request.  Necessary to
 * work with rails applications which have fixed
 * CVE-2011-0447
 * 2 - shows and hides ajax indicator
 */
document.observe("dom:loaded", function() {
  Ajax.Responders.register({
    onCreate: function(request){
      var csrf_meta_tag = $$('meta[name=csrf-token]')[0];

      if (!request.options.requestHeaders) {
        request.options.requestHeaders = {};
      }

      if (csrf_meta_tag) {
        var header = 'X-CSRF-Token',
        token = csrf_meta_tag.readAttribute('content');

        request.options.requestHeaders[header] = token;
      }

      request.options.requestHeaders['X-Authentication-Scheme'] = "Session";

      if ($('ajax-indicator') && Ajax.activeRequestCount > 0) {
        Element.show('ajax-indicator');
      }
    },
    onComplete: function(request, result){
      if ($('ajax-indicator') && Ajax.activeRequestCount === 0) {
        Element.hide('ajax-indicator');
      }
      addClickEventToAllErrorMessages();
    }
  });
});

function hideOnLoad() {
  jQuery('.hol').hide();
}
jQuery(hideOnLoad);

function addClickEventToAllErrorMessages() {
  $$('a.afocus').each(function(a) {
    $(a).observe('click', function(event) {
      var field;
      field = $($(a).readAttribute('href').substr(1));
      if (field === null) {
        // Cut off '_id' (necessary for select boxes)
        field = $($(a).readAttribute('href').substr(1).concat('_id'));
      }
      if (field) {
        field.down('input, textarea, select').focus();
      }
      Event.stop(event);
      return false;
    });
  });
}

function toggleEmailDecoratorFields() {
  lang = jQuery("#emails_decorators_switch").val();
  jQuery(".emails_decorators").hide();
  jQuery("#emails_decorators_" + lang).show();
}

$(document).observe('dom:loaded', function() {
  // Set focus on first error message
  var error_focus = $$('a.afocus').first();
  var input_focus = $$('.autofocus').first();
  if (error_focus !== undefined) {
    error_focus.focus();
  }
  else if (input_focus !== undefined){
    input_focus.focus();
    if (input_focus.tagName === "INPUT") {
      input_focus.select();
    }
  }
  // Focus on field with error
  addClickEventToAllErrorMessages();
});


// a few constants for animations speeds, etc.
var animationRate = 100;

/* jQuery code from #263 */
// returns viewport height
jQuery.viewportHeight = function() {
     return self.innerHeight ||
        jQuery.boxModel && document.documentElement.clientHeight ||
        document.body.clientHeight;
};


/*
* 1 - registers a callback which copies the csrf token into the
* X-CSRF-Token header with each ajax request.  Necessary to
* work with rails applications which have fixed
* CVE-2011-0447
* 2 - shows and hides ajax indicator
*/
jQuery(document).ready(function($) {
  document.ajaxActive = false;
  $(document).ajaxSend(function (event, request) {
    document.ajaxActive = true;
    var csrf_meta_tag = $('meta[name=csrf-token]');

    if (csrf_meta_tag) {
      var header = 'X-CSRF-Token',
      token = csrf_meta_tag.attr('content');

      request.setRequestHeader(header, token);
    }

    request.setRequestHeader('X-Authentication-Scheme', "Session");
  });
  // ajaxStop gets called when ALL Requests finish, so we won't need a counter as in PT
  $(document).ajaxStop(function () {
    document.ajaxActive = false;
    if ($('#ajax-indicator')) {
      $('#ajax-indicator').hide();
    }
    addClickEventToAllErrorMessages();
  });

  $.extend($.fn.select2.defaults, {
    formatNoMatches: function () {
      return I18n.t("js.select2.no_matches");
    },
    formatInputTooShort: function (input, min) {
      return I18n.t("js.select2.input_too_short", {count: min - input.length});
    },
    formatSelectionTooBig: function (limit) {
      return I18n.t("js.select2.selection_too_big", {limit: limit});
    },
    formatLoadMore: function (pageNumber) {
      return I18n.t("js.select2.load_more");
    },
    formatSearching: function () {
      return I18n.t("js.select2.searching");
    }
  });

  $('#project-search-container .select2-select').each(function (ix, select) {
    var PROJECT_JUMP_BOX_PAGE_SIZE = 50;

    select = $(select);
    var select2,
        menu = select.parents('li.drop-down'),
        that = this;

    select.select2({
        formatResult : OpenProject.Helpers.Search.formatter,
        matcher      : OpenProject.Helpers.Search.matcher,
        query        : OpenProject.Helpers.Search.projectQueryWithHierarchy(
                                    jQuery.proxy(openProject, 'fetchProjects'),
                                    PROJECT_JUMP_BOX_PAGE_SIZE),
        dropdownCssClass : "project-search-results",
        containerCssClass : "select2-select",
      }).
      on('change', function (e) {
        // this handles expected 'new-tab behaviour'
        if (e.val) {
          // jQuery sets metaKey to true when pressing ctrl
          if (e.metaKey) {
            window.open(select2.data().project.url);
          } else {
            window.location = select2.data().project.url;
          }
        }
      }).
      on('close', function () {
        if (menu.is('.open')) {
          menu.trigger("closeMenu");
        }
      });

    select2 = select.data('select2');

    // Adding an event handler to change select2's default behavior concerning
    // TAB and ESC
    select2.search.keydown(function (e) {
      switch (e.which) {
        case 9: // TAB
          closestVisible = select2.container.children(".select2-choice").closest(":visible");
          if (e.shiftKey) {
            closestVisible.previousElementInDom(":input:visible, a:visible").focus();
          } else {
            closestVisible.nextElementInDom(":input:visible, a:visible").focus();
          }
          e.stopImmediatePropagation();
          e.preventDefault();
          return false;
        case 27: // ESC
          e.stopImmediatePropagation();
          e.preventDefault();
          return false;
      }
    });
    // Moving the newly attached handler to the beginning of the handler chain
    select2.search.data('events').keydown.unshift(select2.search.data('events').keydown.pop());

    menu.bind("closed", function () {
      // Close select2 result list, when menu is closed
      select2.close();
    });

    menu.bind("opened", function () {
      // Open select2 element, when menu is opened
      select2.open();

      setTimeout(function () {
        $("#select2-drop-mask").hide();
      }, 50);

      // Include input in tab cycle by attaching keydown handlers to previous
      // and next interactive DOM element.
      select2.container.previousElementInDom(":input:visible, a:visible").keydown(function (e) {
        if (!e.shiftKey && e.which === 9) {
          select2.search.focus();
          e.preventDefault();
        }
      });

      select2.container.nextElementInDom(":input:visible:not(.select2-input), a:visible:not(.select2-input)").keydown(function (e) {
        if (e.shiftKey && e.which === 9 && select2.search.is(":visible")) {
          select2.search.focus();
          e.preventDefault();
        }
      });
    });
  });

  // file table thumbnails
  $("table a.has-thumb").hover(function() {
    $(this).removeAttr("title").toggleClass("active");

    // grab the image dimensions to position it properly
    var thumbImg = $(this).find("img");
    var thumbImgLeft = -(thumbImg.outerWidth() );
    var thumbImgTop = -(thumbImg.height() / 2 );
    thumbImg.css({top: thumbImgTop, left: thumbImgLeft}).show();

  }, function() {
    $(this).toggleClass("active").find("img").hide();
  });

  // show/hide the files table
  $(".attachments h4").click(function() {
    $(this).toggleClass("closed").next().slideToggle(animationRate);
  });

  // deal with potentially problematic super-long titles
  $(".title-bar h2").css({paddingRight: $(".title-bar-actions").outerWidth() + 15 });

$(window).resize(function() {
    // wait 200 milliseconds for no further resize event
    // then readjust breadcrumb

    if(this.resizeTO) clearTimeout(this.resizeTO);
    this.resizeTO = setTimeout(function() {
        $(this).trigger('resizeEnd');
    }, 200);
});

  $.fn.mySlide = function(callback) {
    this.slideToggle(animationRate,callback);

    return this;
  };

  // Do not close the login window when using it
  $('#nav-login-content').click(function(event){
    event.stopPropagation();
  });

  jQuery('table.cal div.issue.tooltip').each(function(){
    var div = $(this);
    div.find('a').first().focus(function(){
      div.addClass('hover');
    });
    div.find('a').first().blur(function(){
      div.removeClass('hover');
    });
  });

});



var Administration = (function ($) {
  var update_default_language_options,
      init_language_selection_handling,
      toggle_default_language_select;

  update_default_language_options = function (input) {
    var default_language_select = $('#setting_default_language select'),
        default_language_select_active;

    if (input.attr('checked')) {
      default_language_select.find('option[value="' + input.val() + '"]').removeAttr('disabled');
    } else {
      default_language_select.find('option[value="' + input.val() + '"]').attr('disabled', 'disabled');
    }

    default_language_select_active = default_language_select.find('option:not([disabled="disabled"])');

    toggle_disabled_state(default_language_select_active.size() === 0);

    if (default_language_select_active.size() === 1) {
      default_language_select_active.attr('selected', true);
    } else if (default_language_select.val() === input.val() && !input.attr('checked')) {
      default_language_select_active.first().attr('selected', true);
    }
  };

  toggle_disabled_state = function (active) {
    $('#setting_default_language select').attr('disabled', active)
                                         .closest('form')
                                         .find('input:submit')
                                         .attr('disabled', active);
  };

  init_language_selection_handling = function () {
    $('#setting_available_languages input:not([checked="checked"])').each(function (index, input) {
      update_default_language_options($(input));
    });
    $('#setting_available_languages input').click(function () {
      update_default_language_options($(this));
    });
  };

  return {
    init_language_selection_handling: init_language_selection_handling
  };
}(jQuery));

var I18nForms = (function ($) {
  var event_handler,
      init,
      id_memo = {},
      memorize_ids,
      submit_preparer;

  event_handler = (function() {
    var active_locale_selectors,
        add_locale_fields,
        destroy_locale,
        init,
        observe_add_locale_link,
        observe_destroy_locale_links,
        select_first_untaken_option,
        taken_options,
        update_add_link_status,
        update_destroy_link_status,
        update_interaction_elements,
        update_locale_availability;

    active_locale_selectors = function (localized_p) {
      return localized_p.find('.locale_selector');
    };

    add_locale_fields = function (localized_p) {
      var backup = localized_p.find('.translation').first(),
          add_link = localized_p.find('.add_locale'),
          new_items = backup.clone();

      new_items.find('input, textarea').val("");
      new_items.insertBefore(add_link);

      select_first_untaken_option(new_items.find('.locale_selector'), active_locale_selectors(localized_p));
      update_interaction_elements(localized_p);

      new_items.find('.destroy_locale').click(function () {
        destroy_locale($(this));
      });
    };

    destroy_locale = function (element) {
      var localized_p = element.closest('p');

      element.closest('.translation').remove();

      update_interaction_elements(localized_p);
    };

    observe_add_locale_link = function () {
      $('.add_locale').click(function () {
        add_locale_fields($(this).closest('p'));
      });
    };

    observe_destroy_locale_links = function () {
      $('.destroy_locale').click(function () {
        destroy_locale($(this));
      });
    };

    select_first_untaken_option = function (select, others) {
      var taken,
          available;

      taken = taken_options(others);

      available = select.find('option').map(function (index, element) {
        element = $(element);

        if (taken.indexOf(element.val()) < 0) {
          return element.val();
        }
      }).get();

      select.val(available.pop());
    };

    update_add_link_status = function (localized_p) {
      var indicator_selector = active_locale_selectors(localized_p),
          taken = taken_options(indicator_selector),
          all_options,
          available,
          add_link = localized_p.find('.add_locale');

      available = indicator_selector.first().find('option').map(function (index, element) {
        element = $(element);

        if (taken.indexOf(element.val()) < 0) {
          return element.val();
        }
      }).get();

      add_link.toggle(available.size() > 0);
    };

    update_destroy_link_status = function (localized_p) {
      var active_selectors = active_locale_selectors(localized_p);

      localized_p.find('.destroy_locale').toggle(active_selectors.size() > 1);
    };

    update_interaction_elements = function (localized_p) {
      update_locale_availability(localized_p);
      update_add_link_status(localized_p);
      update_destroy_link_status(localized_p);
    };

    update_locale_availability = function (localized_p) {
      var active_selectors = active_locale_selectors(localized_p),
          active_locales = taken_options(active_selectors);

      active_selectors.each(function (index, element) {
        var selector = $(element),
            selected_value = selector.val();

        selector.find('option').each(function (index, element) {
          var option = $(element);

          option.attr('disabled', (active_locales.indexOf(option.val()) >= 0 && option.val() !== selected_value));
        });
      });
    };

    taken_options = function (select_collection) {
      return select_collection.map(function (index, element) {
        element = $(element);

        return element.val();
      }).get();
    };

    init = function () {
      observe_add_locale_link();
      observe_destroy_locale_links();

      $('form .translation').closest('p').each(function (i, element) {
        element = $(element);
        update_interaction_elements(element);
      });
    };

    return {
      init : init
    };
  })();


  memorize_ids = function (form) {
    var translations = $('.translation');

    translations.each(function (i, element) {
      var id,
          locale;
      element = $(element);

      id = element.find(".translation_id").val();
      locale = element.find(".locale_selector").val();

      if (locale !== "" && id !== "" && id_memo[locale] === undefined) {
        id_memo[locale] = id;
      }
    });
  };

  submit_preparer = (function() {
    var add_destroy_elements,
        add_empty_values_for_missing_attributes,
        collect_elements_by_locale,
        collect_translation_classes,
        element_numerator,
        prepare,
        unify_translations_across_attribute;

    add_destroy_elements = function(locale) {
      var translation,
          destroy_element,
          id_element,
          destroy_id_elements;

      translation = $('.translation').first();
      destroy_id_elements = translation.find('.destroy_flag, .translation_id').clone();
      destroy_element = translation.filter('.destroy_flag');
      id_element = translation.filter('.translation_id');

      translation.after(destroy_id_elements);

      destroy_id_elements.filter('.destroy_flag').attr('disabled', false);
      destroy_id_elements.filter('.translation_id').attr('value', id_memo[locale]);

      element_numerator.set_next_number_in_name(destroy_id_elements);
    };

    add_empty_values_for_missing_attributes = function (locale, translation_classes) {
      var new_translations = $('');

      $.each(translation_classes, function(i, translated_attribute) {
        var translations = $('.' + translated_attribute),
            locale_selectors = translations.find('.locale_selector'),
            included,
            new_translation;

        included = locale_selectors.map(function(i, element) {
          return $(element).val();
        }).get().indexOf(locale) >= 0;

        if (!included) {
          new_translation = translations.first().clone();
          new_translation.hide();
          new_translation.find('.destroy_flag').val('1')
                                               .attr('disabled', false);
          new_translation.find('input, textarea').val('');
          new_translation.find('.locale_selector').val(locale);
          new_translation.insertAfter(translations.first());

          new_translations = new_translations.add(new_translation);
        }
      });

      return new_translations;
    };

    collect_elements_by_locale = function(translations) {
      var locales = {};

      translations.each(function (i, element) {
        var locale;

        element = $(element);
        locale = element.find('.locale_selector').val();

        if (locales[locale] === undefined) {
          locales[locale] = element;
        } else {
          locales[locale] = locales[locale].add(element);
        }
      });

      return locales;
    };

    collect_translation_classes = function (translations) {
      var translation_classes = [];

      translations.each(function (i, element) {
        var translation_class;

        element = $(element);

        translation_class = /\w+_translation/.exec(element.attr('class'))[0];

        if (translation_classes.indexOf(translation_class) < 0) {
          translation_classes.push(translation_class);
        }
      });

      return translation_classes;
    };

    element_numerator = (function() {
      var init,
          num,
          number_matcher = /([\[_])(\d+)([\]\[_]{1,2}\w+\]?$)/,
          replace_number_in_name,
          set_next_number_in_name;

      init = function() {
        num = 0;
      };

      set_next_number_in_name = function(elements) {
        replace_number_in_name(elements, num);
        num += 1;
      };

      replace_number_in_name = function (element, rep_number) {
        element.each(function (index, e) {
          e = $(e);
          e.attr('name', e.attr('name').replace(number_matcher, "$1" + rep_number + "$3"));
        });
      };

      return {
        init : init,
        set_next_number_in_name : set_next_number_in_name
      };
    })();

    prepare = function (form) {
      var locales,
          translation_classes = [],
          translations = form.find('.translation');

      element_numerator.init();

      translation_classes = collect_translation_classes(translations);
      locales = collect_elements_by_locale(translations);

      $.each(locales, function(locale, elements) {
        empty_value_elements = add_empty_values_for_missing_attributes(locale, translation_classes);
        unify_translations_across_attribute(locale, elements.add(empty_value_elements), translation_classes);
      });

      $.each(id_memo, function(locale, id) {
        if (!locales.hasOwnProperty(locale)) {
          add_destroy_elements(locale);
        }
      });
    };

    unify_translations_across_attribute = function (locale, elements, translation_classes) {
      var current_id,
          i,
          to_destroy,
          to_keep;

      element_numerator.set_next_number_in_name(elements.find('select, textarea, input'));

      current_id = id_memo[locale] !== undefined ? id_memo[locale] : '';
      elements.find('.translation_id').val(current_id);

      to_destroy = elements.filter(':hidden');
      to_keep = elements.filter(':visible');

      if (to_keep.size() > 0) {
        to_destroy.find('.destroy_flag').attr('disabled', true);
        for (i = 0; i < translation_classes.size(); i += 1) {
          if (to_keep.filter("." + translation_classes[i]).size() === 0) {
            to_destroy.filter("." + translation_classes[i]).find('input[type=text], textarea').val('');
          }
        }
      }
    };

    return {
      prepare : prepare
    };
  })();

  init = function () {
    var translated_paragraph = $('form .translation').closest('p');

    if (translated_paragraph.size() > 0) {
      memorize_ids();
      event_handler.init();

      translated_paragraph.closest('form').submit(function () {
        submit_preparer.prepare($(this));
        // allow default behaviour
      });

    }
  };

  return {
    init : init
  };
}(jQuery));

var activateFlash = function(selector) {
  var flashMessages = jQuery(selector);

  // Ignore flash messages of class 'ignored-by-flash-activation' because those
  // messages are completely handled via JavaScript (see types_checkboxes.js for
  // details). We wouldn't have to ignore this message if the flash element
  // would be completely created via JavaScript and not available in the DOM by
  // default.
  flashMessages.each(function (ix, e) {
    flashMessage = jQuery(e);
    if (!flashMessage.hasClass('ignored-by-flash-activation')) {
      flashMessage.show();
    }
  });
};

var activateFlashNotice = function () {
  var notice = '.flash';

  activateFlash(notice);
};

var activateFlashError = function () {
  var error = '.errorExplanation[role="alert"]';

<<<<<<< HEAD
  activateFlash(error);
};
=======
  // Ignore flash messages of class 'ignored-by-flash-activation' because those
  // messages are completely handled via JavaScript (see types_checkboxes.js for
  // details). We wouldn't have to ignore this message if the flash element
  // would be completely created via JavaScript and not available in the DOM by
  // default.
  flashMessage.each(function (ix, e) {
    if (!jQuery(e).hasClass('ignored-by-flash-activation')) {
      flashMessage.show();
    }
  });
}
>>>>>>> c28202e1

var focusFirstErroneousField = function() {
  var firstErrorSpan = jQuery('span.errorSpan').first();
  var erroneousInput = firstErrorSpan.find('*').filter(":input");

  erroneousInput.focus();
};

var setupServerResponse = function() {
  I18nForms.init();
  initMainMenuExpandStatus();
  focusFirstErroneousField();
  activateFlashNotice();
  activateFlashError();

  jQuery(document).ajaxComplete(activateFlashNotice);
  jQuery(document).ajaxComplete(activateFlashError);
};

jQuery(document).ready(setupServerResponse);

var SubmitConfirm = (function($) {
  var init;

  init = function(element, question) {
    element.submit(function() {
      if(!confirm(question)) {
        return false;
      }
    });
  };

  return {
    init: init
  };
})(jQuery);

var Preview = (function ($) {
  $('document').ready(function() {
      $('html').on('click','a.preview', function() {
        $.ajax({
          url: $(this).attr('href'),
          type: 'POST',
          data: $("#" + $(this).attr('id').replace(/-preview/, "")).serialize().replace('_method=put&', ''),
          success: function(data) { $('#preview').html(data);
                                    $('html, body').animate({
                                        scrollTop: $('#preview').offset().top
                                      },
                                      'slow');
                                  }
        });

        return false;
      });
    });
})(jQuery);<|MERGE_RESOLUTION|>--- conflicted
+++ resolved
@@ -451,8 +451,6 @@
   jQuery('#project_enabled_module_names_work_package_tracking').change(f);
 }
 
-<<<<<<< HEAD
-=======
 var WarnLeavingUnsaved = function(message) {
   this.message = message;
   var changedForms = false;
@@ -492,7 +490,6 @@
   this.init();
 };
 
->>>>>>> c28202e1
 /*
  * 1 - registers a callback which copies the csrf token into the
  * X-CSRF-Token header with each ajax request.  Necessary to
@@ -1217,22 +1214,8 @@
 var activateFlashError = function () {
   var error = '.errorExplanation[role="alert"]';
 
-<<<<<<< HEAD
   activateFlash(error);
 };
-=======
-  // Ignore flash messages of class 'ignored-by-flash-activation' because those
-  // messages are completely handled via JavaScript (see types_checkboxes.js for
-  // details). We wouldn't have to ignore this message if the flash element
-  // would be completely created via JavaScript and not available in the DOM by
-  // default.
-  flashMessage.each(function (ix, e) {
-    if (!jQuery(e).hasClass('ignored-by-flash-activation')) {
-      flashMessage.show();
-    }
-  });
-}
->>>>>>> c28202e1
 
 var focusFirstErroneousField = function() {
   var firstErrorSpan = jQuery('span.errorSpan').first();
