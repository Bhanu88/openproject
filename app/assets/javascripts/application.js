--- conflicted
+++ resolved
@@ -557,8 +557,9 @@
 +  * 2 - shows and hides ajax indicator
 +  */
 jQuery(document).ready(function($) {
-<<<<<<< HEAD
+  document.ajaxActive = false;
   $(document).ajaxSend(function (event, request) {
+    document.ajaxActive = true;
     var csrf_meta_tag = $('meta[name=csrf-token]');
 
     if (csrf_meta_tag) {
@@ -574,21 +575,11 @@
   });
   // ajaxStop gets called when ALL Requests finish, so we won't need a counter as in PT
   $(document).ajaxStop(function () {
+    document.ajaxActive = false;
     if ($('#ajax-indicator')) {
       $('#ajax-indicator').hide();
     }
     addClickEventToAllErrorMessages();
-=======
-  document.ajaxActive = false;
-
-
-  $(document).ajaxStart(function () {
-    document.ajaxActive = true;
-  });
-
-  $(document).ajaxStop(function () {
-    document.ajaxActive = false;
->>>>>>> 217c8e09
   });
 
     var propagateOpenClose = function () {
