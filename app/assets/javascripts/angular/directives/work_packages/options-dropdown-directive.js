//-- copyright
// OpenProject is a project management system.
// Copyright (C) 2012-2014 the OpenProject Foundation (OPF)
//
// This program is free software; you can redistribute it and/or
// modify it under the terms of the GNU General Public License version 3.
//
// OpenProject is a fork of ChiliProject, which is a fork of Redmine. The copyright follows:
// Copyright (C) 2006-2013 Jean-Philippe Lang
// Copyright (C) 2010-2013 the ChiliProject Team
//
// This program is free software; you can redistribute it and/or
// modify it under the terms of the GNU General Public License
// as published by the Free Software Foundation; either version 2
// of the License, or (at your option) any later version.
//
// This program is distributed in the hope that it will be useful,
// but WITHOUT ANY WARRANTY; without even the implied warranty of
// MERCHANTABILITY or FITNESS FOR A PARTICULAR PURPOSE.  See the
// GNU General Public License for more details.
//
// You should have received a copy of the GNU General Public License
// along with this program; if not, write to the Free Software
// Foundation, Inc., 51 Franklin Street, Fifth Floor, Boston, MA  02110-1301, USA.
//
// See doc/COPYRIGHT.rdoc for more details.
//++

angular.module('openproject.workPackages.directives')

.directive('optionsDropdown', ['I18n',
  'columnsModal',
  'exportModal',
  'saveModal',
  'settingsModal',
  'shareModal',
  'sortingModal',
  'groupingModal',
  'QueryService',
  '$window',
  function(I18n, columnsModal, exportModal, saveModal, settingsModal, shareModal, sortingModal, groupingModal, QueryService, $window){

  return {
    restrict: 'AE',
    scope: true,
    link: function(scope, element, attributes) {
      angular.element($window).bind('click', function() {
        scope.$emit('hideAllDropdowns');
      });

      // Modals
      scope.showExportModal   = exportModal.activate;

      scope.saveQuery = function(){
        if(scope.query.isNew()){
          scope.$emit('hideAllDropdowns');
          saveModal.activate();
        } else {
          QueryService.saveQuery()
            .then(function(data){
              scope.$emit('flashMessage', data.status);
            });
        }
      };

      scope.deleteQuery = function(event){
        if( preventDisabledAction(event) && deleteConfirmed() ){
          QueryService.deleteQuery()
            .then(function(data){
              settingsModal.deactivate();
              scope.$emit('flashMessage', data.status);
              scope.$emit('queryResetRequired');
            });
        }
      };

      scope.showSaveAsModal = function(event){
        showExistingQueryModal.call(saveModal, event);
      };

      scope.showShareModal = function(event){
        showExistingQueryModal.call(shareModal, event);
      }

      scope.showSettingsModal = function(event){
        showExistingQueryModal.call(settingsModal, event);
      };

      scope.showColumnsModal = function(){
        showModal.call(columnsModal);
      };

      scope.showGroupingModal = function(){
        showModal.call(groupingModal);
      };

<<<<<<< HEAD
      scope.showSortingModal = function(){
        showModal.call(sortingModal);
=======
      scope.showShareModal = function() {
        scope.$emit('hideAllDropdowns');
        shareModal.activate({projectIdentifier: scope.projectIdentifier});
        // TODO once client-side routing allows for changing the project context make sure it gets updated within this directive
>>>>>>> 34407b2f
      };

      scope.toggleDisplaySums = function(){
        scope.$emit('hideAllDropdowns');
        scope.query.displaySums = !scope.query.displaySums;
      };

      function preventDisabledAction(event){
        if (event && scope.query.isNew()) {
          event.preventDefault();
          event.stopPropagation();
          return false;
        }
        return true;
      }

      function showModal() {
        scope.$emit('hideAllDropdowns');
        this.activate();
      }

      function showExistingQueryModal(event) {
        if( preventDisabledAction(event) ){
          scope.$emit('hideAllDropdowns');
          this.activate();
        }
      }

      function deleteConfirmed() {
        return $window.confirm(I18n.t('js.text_query_destroy_confirmation'));
      }
    }
  };
}]);<|MERGE_RESOLUTION|>--- conflicted
+++ resolved
@@ -94,16 +94,9 @@
         showModal.call(groupingModal);
       };
 
-<<<<<<< HEAD
       scope.showSortingModal = function(){
         showModal.call(sortingModal);
-=======
-      scope.showShareModal = function() {
-        scope.$emit('hideAllDropdowns');
-        shareModal.activate({projectIdentifier: scope.projectIdentifier});
-        // TODO once client-side routing allows for changing the project context make sure it gets updated within this directive
->>>>>>> 34407b2f
-      };
+      }
 
       scope.toggleDisplaySums = function(){
         scope.$emit('hideAllDropdowns');
