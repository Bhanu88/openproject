--- conflicted
+++ resolved
@@ -33,11 +33,7 @@
     '$q',
     '$window',
     '$location',
-<<<<<<< HEAD
     'ProjectService',
-    'WorkPackagesTableHelper',
-=======
->>>>>>> ca5c583f
     'WorkPackagesTableService',
     'WorkPackageService',
     'QueryService',
@@ -45,12 +41,8 @@
     'WorkPackageLoadingHelper',
     'INITIALLY_SELECTED_COLUMNS',
     'OPERATORS_AND_LABELS_BY_FILTER_TYPE',
-<<<<<<< HEAD
     function($scope, $q, $window, $location, ProjectService,
-      WorkPackagesTableHelper, WorkPackagesTableService,
-=======
-    function($scope, $q, $window, $location, WorkPackagesTableService,
->>>>>>> ca5c583f
+      WorkPackagesTableService,
       WorkPackageService, QueryService, PaginationService,
       WorkPackageLoadingHelper, INITIALLY_SELECTED_COLUMNS,
       OPERATORS_AND_LABELS_BY_FILTER_TYPE) {
