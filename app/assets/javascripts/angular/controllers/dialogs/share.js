--- conflicted
+++ resolved
@@ -60,7 +60,6 @@
     shareModal.deactivate();
     $scope.$emit('flashMessage', message);
   }
-<<<<<<< HEAD
 
   function getQueryPath(query) {
     if (query.project_id) {
@@ -82,8 +81,6 @@
       });
     }
   }
-=======
->>>>>>> 7f5f313c
 
   $scope.cannot = AuthorisationService.cannot;
 
