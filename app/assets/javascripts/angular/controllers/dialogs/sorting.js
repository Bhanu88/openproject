//-- copyright
// OpenProject is a project management system.
// Copyright (C) 2012-2014 the OpenProject Foundation (OPF)
//
// This program is free software; you can redistribute it and/or
// modify it under the terms of the GNU General Public License version 3.
//
// OpenProject is a fork of ChiliProject, which is a fork of Redmine. The copyright follows:
// Copyright (C) 2006-2013 Jean-Philippe Lang
// Copyright (C) 2010-2013 the ChiliProject Team
//
// This program is free software; you can redistribute it and/or
// modify it under the terms of the GNU General Public License
// as published by the Free Software Foundation; either version 2
// of the License, or (at your option) any later version.
//
// This program is distributed in the hope that it will be useful,
// but WITHOUT ANY WARRANTY; without even the implied warranty of
// MERCHANTABILITY or FITNESS FOR A PARTICULAR PURPOSE.  See the
// GNU General Public License for more details.
//
// You should have received a copy of the GNU General Public License
// along with this program; if not, write to the Free Software
// Foundation, Inc., 51 Franklin Street, Fifth Floor, Boston, MA  02110-1301, USA.
//
// See doc/COPYRIGHT.rdoc for more details.
//++

angular.module('openproject.workPackages.controllers')

.factory('sortingModal', ['btfModal', function(btfModal) {
  return btfModal({
    controller:   'SortingModalController',
    controllerAs: 'modal',
    templateUrl:  '/templates/work_packages/modals/sorting.html'
  });
}])

.controller('SortingModalController', ['sortingModal',
  '$scope',
  '$filter',
  'QueryService',
  'I18n',
  function(sortingModal, $scope, $filter, QueryService, I18n) {
  this.name    = 'Sorting';
  this.closeMe = sortingModal.deactivate;

  $scope.initSortation = function(){
    var currentSortation = QueryService.getSortation();

    $scope.sortElements = currentSortation.sortElements.map(function(element){
      return [
        $scope.availableColumnsData.filter(function(column) { return column.id == element.field; })[0],
        $scope.availableDirectionsData.filter(function(direction) { return direction.id == element.direction; })[0]
      ];
    });

    while($scope.sortElements.length < 3) {
      $scope.sortElements.push([]);
    }
  };

  // functions exposing available options to select2

  $scope.getAvailableColumnsData = function(term, result) {
<<<<<<< HEAD
    return result($filter('filter')(getRemainingAvailableColumnsData(), { label: term }));
=======
    var unselectedColumns = $scope.availableColumnsData
      .filter(function(col){
        return $scope.sortElements.filter(function(el){ return el.length;})
          .map(function(el){ return el[0].id; })
          .indexOf(col.id) < 0;
      });
    result($filter('filter')(unselectedColumns, { label: term }));
>>>>>>> 3f1989c6
  };
  $scope.getDirectionsData = function(term, result) {
    return result($filter('filter')($scope.availableDirectionsData, { label: term }));
  };

  // reduction of column options to columns that haven't been selected

  function getIdsOfSelectedSortElements() {
    return $scope.sortElements
      .map(function(sortElement) {
        if (sortElement.length) return sortElement[0].id;
      })
      .filter(function(element) { return element; });
  }
  function getRemainingAvailableColumnsData() {
    return $scope.availableColumnsData.filter(function(availableColumn) {
      return getIdsOfSelectedSortElements().indexOf(availableColumn.id) === -1;
    });
  }

  // updates

  $scope.updateSortation = function(){
    var sortElements = $scope.sortElements
      .filter(function(element){
        return element.length == 2;
      })
      .map(function(element){
        return { field: element[0].id, direction: element[1].id };
      });
    QueryService.updateSortElements(sortElements);

    sortingModal.deactivate();
  };
  // var blank = { name: null, title: null, sortable: true };

  // setup

  $scope.availableDirectionsData = [{ id: 'desc', label: I18n.t('js.label_descending')}, { id: 'asc', label: I18n.t('js.label_ascending')}];

  QueryService.loadAvailableColumns()
    .then(function(available_columns){
<<<<<<< HEAD
      $scope.availableColumns = available_columns;
=======
      // available_columns.unshift(blank)
>>>>>>> 3f1989c6
      $scope.availableColumnsData = available_columns
        .filter(function(column){
          return !!column.sortable;
        })
        .map(function(column){
          return { id: column.name, label: column.title, other: column.title };
<<<<<<< HEAD
        });
=======
        })
>>>>>>> 3f1989c6
      $scope.initSortation();
    });

}]);<|MERGE_RESOLUTION|>--- conflicted
+++ resolved
@@ -63,17 +63,7 @@
   // functions exposing available options to select2
 
   $scope.getAvailableColumnsData = function(term, result) {
-<<<<<<< HEAD
     return result($filter('filter')(getRemainingAvailableColumnsData(), { label: term }));
-=======
-    var unselectedColumns = $scope.availableColumnsData
-      .filter(function(col){
-        return $scope.sortElements.filter(function(el){ return el.length;})
-          .map(function(el){ return el[0].id; })
-          .indexOf(col.id) < 0;
-      });
-    result($filter('filter')(unselectedColumns, { label: term }));
->>>>>>> 3f1989c6
   };
   $scope.getDirectionsData = function(term, result) {
     return result($filter('filter')($scope.availableDirectionsData, { label: term }));
@@ -116,22 +106,14 @@
 
   QueryService.loadAvailableColumns()
     .then(function(available_columns){
-<<<<<<< HEAD
-      $scope.availableColumns = available_columns;
-=======
       // available_columns.unshift(blank)
->>>>>>> 3f1989c6
       $scope.availableColumnsData = available_columns
         .filter(function(column){
           return !!column.sortable;
         })
         .map(function(column){
           return { id: column.name, label: column.title, other: column.title };
-<<<<<<< HEAD
-        });
-=======
         })
->>>>>>> 3f1989c6
       $scope.initSortation();
     });
 
