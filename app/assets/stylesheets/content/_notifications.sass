//-- copyright
// OpenProject is a project management system.
// Copyright (C) 2012-2015 the OpenProject Foundation (OPF)
//
// This program is free software; you can redistribute it and/or
// modify it under the terms of the GNU General Public License version 3.
//
// OpenProject is a fork of ChiliProject, which is a fork of Redmine. The copyright follows:
// Copyright (C) 2006-2013 Jean-Philippe Lang
// Copyright (C) 2010-2013 the ChiliProject Team
//
// This program is free software; you can redistribute it and/or
// modify it under the terms of the GNU General Public License
// as published by the Free Software Foundation; either version 2
// of the License, or (at your option) any later version.
//
// This program is distributed in the hope that it will be useful,
// but WITHOUT ANY WARRANTY; without even the implied warranty of
// MERCHANTABILITY or FITNESS FOR A PARTICULAR PURPOSE.  See the
// GNU General Public License for more details.
//
// You should have received a copy of the GNU General Public License
// along with this program; if not, write to the Free Software
// Foundation, Inc., 51 Franklin Street, Fifth Floor, Boston, MA  02110-1301, USA.
//
// See doc/COPYRIGHT.rdoc for more details.
//++

// NOTE: these are demo ski

//nm - notification messages
$nm-font-size: rem-calc(13px)
$nm-border-radius: rem-calc(2px)
$nm-box-padding: rem-calc(10px 35px 10px 35px)
$nm-font-color: $body-font-color
$nm-notification-width: rem-calc(550)

$nm-color-error-border: #ca3f3f
$nm-color-error-icon: #ca3f3f
$nm-color-error-background: #fedada

$nm-color-success-border: #35c53f
$nm-color-success-icon: #35c53f
$nm-color-success-background: #d8fdd1

$nm-color-warning-border: #b5b078
$nm-color-warning-icon: #000
$nm-color-warning-background: #f4f4aa

$nm-color-border: #8fc0db
$nm-color-background: #e3f5ff
$nm-padding-box: rem-calc(10px)

%nm-icon-error
  @extend .icon-attention2:before
  color: $nm-color-error-icon

%nm-icon-success
  @extend .icon-yes:before
  color: $nm-color-success-icon

%nm-icon-warning
  @extend .icon-attention1:before
  color: $nm-color-warning-icon


@mixin messages-icon($top:rem-calc(11), $left:rem-calc(10), $size:rem-calc(18))
  @include icon-common
  position: absolute
  top: $top
  left: $left
  font-size: $size

.notification-box
  @extend %notification
  +notification-layout($x: left, $y: top, $size: auto, $offset: rem-calc(0))
  +notification-style($background: $nm-color-background, $color: $nm-font-color, $padding: $nm-padding-box, $radius: $nm-border-radius)
  .notification-icon
    +notification-icon($size: $notification-icon-size, $margin: $notification-icon-margin, $align: $notification-icon-align)
  display: flex
  box-shadow: rem-calc(1px 2px 3px) #dddddd
  border: rem-calc(1px) solid $nm-color-border
  font-size: $nm-font-size
  word-wrap: break-word
  & .button
    margin: rem-calc(10px 10px 0 0)

  .notification-box--close
    position: absolute
    top: rem-calc(10px)
    right: rem-calc(10px)
    color: #000000
    background-color: rgba(0, 0, 0, 0.08)
    border-radius: rem-calc(50px)
    width: rem-calc(23px)
    height: rem-calc(23px)
    text-align: center
    font-size: rem-calc(23px)
    line-height: rem-calc(20px)
    &:hover
      text-decoration: none

  &.-error, &.-success, &.-warning
    padding: $nm-box-padding

  &.-error
    background-color: $nm-color-error-background
    border-color: $nm-color-error-border
    &::before
      @include messages-icon
      @extend %nm-icon-error
<<<<<<< HEAD

  &.-success
    background-color: $nm-color-success-background
    border-color: $nm-color-success-border
    &::before
      @include messages-icon
      @extend %nm-icon-success

  &.-warning
    background-color: $nm-color-warning-background
    border-color: $nm-color-warning-border
    &::before
      @include messages-icon
      @extend %nm-icon-warning
=======

  &.-success
    background-color: $nm-color-success-background
    border-color: $nm-color-success-border
    &::before
      @include messages-icon
      @extend %nm-icon-success

  &.-warning
    background-color: $nm-color-warning-background
    border-color: $nm-color-warning-border
    &::before
      @include messages-icon
      @extend %nm-icon-warning

    &.-severe
      background-color: $nm-color-error-background
      border-color: $nm-color-error-border
>>>>>>> 2048422a

  //@hack adapting to provided styles
  //messy I dont have all the details for a magic resolve, this might change
  & p, & ul
    margin-bottom: 0
  & p, & ul>li, & .button
    font-size: $nm-font-size

.notification-box--wrapper
  position: absolute
  top: rem-calc(52px) //this value probably will change
  width: $nm-notification-width
  margin-left: -($nm-notification-width / 2)
  left: 50%
  .notification-box--casing
    position: relative
    .notification-box
      margin-bottom: rem-calc(3px)<|MERGE_RESOLUTION|>--- conflicted
+++ resolved
@@ -109,22 +109,6 @@
     &::before
       @include messages-icon
       @extend %nm-icon-error
-<<<<<<< HEAD
-
-  &.-success
-    background-color: $nm-color-success-background
-    border-color: $nm-color-success-border
-    &::before
-      @include messages-icon
-      @extend %nm-icon-success
-
-  &.-warning
-    background-color: $nm-color-warning-background
-    border-color: $nm-color-warning-border
-    &::before
-      @include messages-icon
-      @extend %nm-icon-warning
-=======
 
   &.-success
     background-color: $nm-color-success-background
@@ -143,7 +127,6 @@
     &.-severe
       background-color: $nm-color-error-background
       border-color: $nm-color-error-border
->>>>>>> 2048422a
 
   //@hack adapting to provided styles
   //messy I dont have all the details for a magic resolve, this might change
