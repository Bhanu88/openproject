//-- copyright
// OpenProject is a project management system.
// Copyright (C) 2012-2015 the OpenProject Foundation (OPF)
//
// This program is free software; you can redistribute it and/or
// modify it under the terms of the GNU General Public License version 3.
//
// OpenProject is a fork of ChiliProject, which is a fork of Redmine. The copyright follows:
// Copyright (C) 2006-2013 Jean-Philippe Lang
// Copyright (C) 2010-2013 the ChiliProject Team
//
// This program is free software; you can redistribute it and/or
// modify it under the terms of the GNU General Public License
// as published by the Free Software Foundation; either version 2
// of the License, or (at your option) any later version.
//
// This program is distributed in the hope that it will be useful,
// but WITHOUT ANY WARRANTY; without even the implied warranty of
// MERCHANTABILITY or FITNESS FOR A PARTICULAR PURPOSE.  See the
// GNU General Public License for more details.
//
// You should have received a copy of the GNU General Public License
// along with this program; if not, write to the Free Software
// Foundation, Inc., 51 Franklin Street, Fifth Floor, Boston, MA  02110-1301, USA.
//
// See doc/COPYRIGHT.rdoc for more details.
//++

$form--field-types: (text-field, text-area, select, check-box, radio-button, range-field, search, file)

%input-style
  border: $content-form-input-border
  border-radius: 2px
  font-size: 1rem
  &:hover, &:focus
    border: $content-form-input-hover-border

  vertical-align: middle
  margin-bottom: 0rem

%label-style
  text-align: left
  font-weight: normal
  vertical-align: middle

%input--sizing
  height: 40px
  line-height: 22px

// A general CSS class to be applied to forms using the above defined form style.
// We can't define this on form itself as this would break a lot of existing forms.
//
// Using this form class allows to easily override defaults defined here with a more
// specific definition.
.form
  display: block

  &.-inline
    display: inline

  &.-bordered
    padding: 30px 20px
    background-color: $content-form-bg-color
    border: $content-form-border

    &.-compressed
      padding: 10px 20px 0 20px

  &.danger-zone
    border: 1px solid $content-form-danger-zone-bg-color

    .form--section
      padding-top: 0px
      margin-bottom: 0px

      & > *
        padding-left: 1rem

    .form--section-title
      background-color: $content-form-danger-zone-bg-color
      color: $content-form-danger-zone-font-color !important
      padding: 1rem !important
      margin: 0 0 1rem 0

    input[type=text]
      margin-bottom: 0

    em
      font-style: italic

    p.danger-zone--warning
      font-weight: bold
      color: $content-form-danger-zone-bg-color

      span.icon,
      span.icon-context
        display: inline-block
        vertical-align: middle
        // This is an approximation necessary for vertical alignment (especially FF under Windows)
        // This should be removable once the icon font is updated
        // see: https://community.openproject.org/work_packages/21589/activity
        margin-bottom: 0.0625em
        &:before
          padding-left: 0px
          color: $content-form-danger-zone-bg-color

    .danger-zone--verification
      display: flex

      input
        @extend %input--sizing
        flex-basis: 50%
        margin: 0 0.5rem 0 0

      .button.-highlight
        @extend %input--sizing
        background: $content-form-danger-zone-bg-color
        color: $content-form-danger-zone-font-color
        border-color: $content-form-danger-zone-bg-color
        &.icon:before,
        &.icon-context:before
          color: $content-form-danger-zone-font-color
          padding-left: 0px

.form--separator
  border: 0
  border-bottom: 1px solid $content-form-separator-color
  margin: 0 0 30px
  background: none

  &.-invisible
    border-bottom-width: 0px

.form--space
  padding-top: 10px

.form--row
  @include grid-block
  @include grid-visible-overflow

// TODO: Customise with proper jQuery UI theme.
.ui-datepicker-month,
.ui-datepicker-year
  display: inline-block

.checkbox-label
  position: relative
  display: inline-block
  vertical-align: top
  line-height: 18px
  user-select: none

  input[type=checkbox]
    border: 0
    clip: rect(0 0 0 0)
    height: 18px
    margin: 0 -18px -18px 0
    overflow: hidden
    padding: 0
    position: absolute
    width: 18px
    opacity: 0.001

  \:checked + .styled-checkbox:after
    opacity: 1

  \:focus + .styled-checkbox:before

.styled-checkbox
  box-sizing: content-box
  display: inline-block
  vertical-align: top
  width: 18px
  height: 18px
  padding: 0 5px
  user-select: none

  &:before
    content: ''
    position: absolute
    width: 18px
    height: 18px
    background: #ffffff
    border: 1px solid #cacaca
    border-radius: 2px
    cursor: pointer
    box-shadow: inset 0 1px #fff
  &:after
    opacity: 0
    content: ''
    position: absolute
    margin: 5px 2px
    // Length of check tail
    width: 11px
    // Length of check foot
    height: 3px
    background: transparent
    border: 3px solid #666666
    border-top: none
    border-right: none
    @include transform(rotate(-50deg))


%form--fieldset-or-section
  padding:        1rem 0 0
  margin-bottom:  1rem
  border:         0

%form--fieldset-legend-or-section-title
  color:          lighten($body-font-color, 10)
  font-size:      1rem
  font-weight:    bold
  line-height:    1.8
  text-transform: uppercase
  border-bottom:  1px solid $gray

// HACK. TODO: Remove fieldset element rules in various places.
.form--fieldset,
fieldset.form--fieldset
  @extend %form--fieldset-or-section

.form--fieldset-legend
  @extend %form--fieldset-legend-or-section-title
  width:     100%

  .form--fieldset.-collapsible > &
    @include without-link-styling
    cursor:  pointer

  &:before
    @include icon-common
    font-size: 0.75rem
    padding:   0.625rem 0.25rem 0 0.25rem

    .form--fieldset.-collapsible > &
      content: "\e0cc"

    .form--fieldset.-collapsible.-collapsed > &,
    .form--fieldset.-collapsible.collapsed  > &
      content: "\e0cb"

.form--fieldset-control
  float:          right
  margin-top:     -2.8rem
  text-align:     right
  color:          lighten($body-font-color, 10)
  font-size:      1rem
  font-style:     italic
  line-height:    1.8

.form--fieldset-control-container
  padding: 0 0.25rem
  background-color: inherit

.form--section
  @extend %form--fieldset-or-section

// HACK. TODO: Remove H3 element rules in various places.
// See: https://community.openproject.org/work_packages/18330
.form--section-title,
#content h3.form--section-title
  @extend %form--fieldset-legend-or-section-title
  // properties to reset h3
  margin: 0
  padding: 0

  .form--section > &,
  #content .form--section > &
    margin-bottom: 1rem

.form--field
  @include grid-block($wrap: true)
  @include grid-visible-overflow
  align-items: center
  margin-bottom: 0.825rem
  height: 100%

  &.-vertical,
  .form.-vertical &
    @include grid-orient(vertical)

  .grid-block > &:nth-last-of-type(n+2),
  .form--row > &:nth-last-of-type(n+2),
  .form--grouping-row > &:nth-last-of-type(n+2)
    padding-right: 1rem

  &.-trailing-label
    .form--label
      @include grid-order(2)
      @include grid-size(expand)
      // override max-width set by including grid-content
      max-width: 100%
      padding-left: 0.5rem
      margin-bottom: 0

    .form--field-container
      @include grid-order(1)
      @include grid-size(shrink)

      // FIXME: this will break anything in regards to flex layouting within the container,
      // e.g. using form--field-inline-action inside -trailing-label
    .form--label + span.form--field-container
      display: block

  &.-break-words > .form--label
    text-overflow: ellipsis
    overflow: hidden

  &.-required
    input.form--text-field:invalid
      // avoids the box-shadow from Firefox at required input fields
      box-shadow: none

.form--label
  @include grid-content(2)
  @include grid-visible-overflow
  @extend %label-style
  padding:      0 1rem 0 0
  font-size:    $form-label-fontsize
  line-height:  $base-line-height
  color:        $form-label-color

  .form.-wide-labels &,
  .form--field.-wide-label &,
    @include grid-size(4)

  .form--field.-vertical &,
  .form.-vertical &
    @include grid-size(shrink)
    max-width: none

  &.-required,
  .form--field.-required > &
    &::after
      @include default-transition
      content:  '*'
      color:    $primary-color-dark
      padding:  0 0.325rem
    &:hover::after
      color:    $primary-color

.form--field-container
  @include grid-content(10)
  @include grid-visible-overflow
  padding: 0
  display: flex
  align-items: stretch

  &.-vertical
    display: block

  &:nth-of-type(n+2),
  .form--field.-no-label &
    @include grid-offset(2)

  .form--field.-full-width &
    @include grid-size(12)

  .form.-wide-labels &,
  .form--field.-wide-label &
    @include grid-size(8)

  .form.-wide-labels .form--field.-no-label &,
  .form--field.-wide-label.-no-label &
    @include grid-offset(4)

  .form--field.-vertical &,
  .form.-vertical &
    @include grid-size(shrink)
    max-width: none

.form--field-inline-action
  @include grid-content(shrink)
  padding: 0 0 0 0.2rem
  line-height: 2rem

%form--field-after-container
  @include grid-content(10, 2)
  padding:      0
  font-size:    $form-label-fontsize
  line-height:  1.4
  color:        $form-label-color

  .form--field.-full-width &
    @include grid-size(12)
    @include grid-offset(0)

  .form.-wide-labels &,
  .form--field.-wide-label &
    @include grid-size(8)
    @include grid-offset(4)

  .form.-vertical &
    @include grid-size(shrink)
    @include grid-offset(0)
    max-width: none

.form--field-instructions
  @extend %form--field-after-container
  font-style: italic

  &.-no-italic
    font-style: normal

.form--field-extra-actions
  @extend %form--field-after-container
  @include grid-visible-overflow

%form--field-element-container
  display: block
  flex: 1 1

  &:nth-last-of-type(n+2)
    padding-right: $block-padding

@each $field-type in $form--field-types
  .form--#{$field-type}-container
    @extend %form--field-element-container

    &.-tiny
      max-width: 50px

    &.-xslim
      max-width: 110px

    &.-slim
      max-width: 200px

    &.-middle
      max-width: 350px

    &.-wide
      max-width: 500px

    &.-xwide
      max-width: 800px

    &.-xxwide
      max-width: 1100px

.form--select-container
  &.-tiny,
  &.-xslim,
  &.-slim,
  &.-middle,
  &.-wide,
  &.-xwide,
  &.-xxwide
    // overriding hack on select2 by another hack (select2_customizing.css)
    // remove once the initial limit on the width is removed
    .select2-container
      max-width: initial

.form--text-field
  @extend %input-style

.form--text-field,
<<<<<<< HEAD
#{$text-input-selectors}
  line-height: 100%
=======
#{$text-input-selectors},
select
  line-height: 1.5
  margin-bottom: 0rem
>>>>>>> 0bb88ddb

input[readonly].-clickable
  cursor: pointer
  background: white

.form--select
  @extend %input-style
  line-height: normal
  padding: rem-concat-list($select-element-padding)
  // TODO: Temporary fix, for sure it will be fixed with next foundation-app release v1.1.1
  // remove background image after/if upgrade
  background-image: url("data:image/svg+xml,%3Csvg%20xmlns%3D%22http%3A//www.w3.org/2000/svg%22%20version%3D%221.1%22%20width%3D%2232%22%20height%3D%2224%22%20viewBox%3D%220%200%2032%2024%22%3E%3Cpolygon%20points%3D%220%2C0%2032%2C0%2016%2C24%22%20style%3D%22fill%3A%20black%22%3E%3C/polygon%3E%3C/svg%3E")

  &[multiple]
    background-image: none
    padding-right: $form-padding
    // TODO: this has to be fixed upstream as select are fixed
    // in height in foundation for apps.
    height: auto

.form--select2
  border: none
  padding-right: 0

  &.select2-container
    // styles adapted to input fields to align them
    margin-bottom: 0.5rem
    .select2-choice
      height: 2.15rem

.form--text-field,
.form--select
  &.-tiny
    font-size: 0.7rem

  &.-small
    font-size: 0.8rem

  &.-large
    font-size: 1.3rem

  &.-narrow
    width: auto
    max-width: 100%

  .form &
    margin-bottom: 0rem

.form--text-area
  @extend %input-style

  .form &
    margin-bottom: 0rem

.form--radio-button-container
  //prevent radio-buttons from being cut at the border
  padding: 0 1px

.form--grouping
  @include grid-block($wrap: true)
  align-items: center

  .form--grouping-row
    @include grid-block(10)
    align-items: center

  .form--grouping-row + .form--grouping-row
    @include grid-offset(2)

.form--grouping-label
  @include grid-content(2)
  @include grid-visible-overflow
  @extend %label-style
  padding:      0 1rem 0.5rem 0
  font-size:    $form-label-fontsize
  line-height:  $base-line-height
  color:        $form-label-color
  margin-bottom: 0.8rem

.form--matrix
  border:       $content-form-input-border
  border-radius: 2px
  background:   none
  margin:       0
  font-size:    0.9rem
  line-height:  1.5

.form--matrix-header-row
  font-weight:      bold
  border-bottom:    $content-form-input-border
  background-color: $gray-light

.form--matrix-header-cell
  padding:          0 1rem

.form--matrix-row

  &:nth-child(odd)
    background-color: $gray-light
  &:nth-child(even)
    background-color: white

.form--matrix-checkbox-cell
  min-width:    1rem
  max-width:    4rem
  text-align:   center

.form--column
  @include grid-block
  @include grid-orient(vertical)
  overflow-y: hidden

  &:nth-last-of-type(n+2)
    padding-right: $block-padding

  .form--field
    flex-basis: auto

.inline-label
  margin: 0rem
  > .form-label.-transparent
    margin-bottom: 0
    font-size: 1em
    background: none
    border: none

.form--label-with-check-box
  display:     block
  clear:       both
  line-height: $base-line-height

  & > .form--check-box-container
    display:  block
    float:    left
    padding:  0.125rem 0.5rem 0 0

.form--field-affix
  flex:           0 0 auto
  display:        flex
  font-size:      0.9rem
  background:     $inlinelabel-background
  color:          $inlinelabel-color
  border:         $content-form-input-border
  // OR $inlinelabel-border
  border-radius:  2px
  padding:        0 $form-padding
  margin-bottom:  0rem
  align-items:    center
  line-height:    1

  &.icon, &.icon-context
    padding:  5px
    &:before
      padding:  0

  %form--field-element-container + &
    margin-left:  -1rem
    border-left:  0

  &.-transparent
    background: none
    border: none

.form--tooltip-container
  flex: 0 0 auto
  display: flex
  & > [data-tooltip], & > [class^="tooltip--"]
    padding-top: 0.6rem

.form--list
  display: flex
  margin: 0
  @include grid-layout(3)

  @include breakpoint(large)
    @include grid-layout(4)

  @include breakpoint(xlarge)
    @include grid-layout(6)

  li, div
    padding: 0<|MERGE_RESOLUTION|>--- conflicted
+++ resolved
@@ -455,15 +455,10 @@
   @extend %input-style
 
 .form--text-field,
-<<<<<<< HEAD
-#{$text-input-selectors}
-  line-height: 100%
-=======
 #{$text-input-selectors},
 select
-  line-height: 1.5
+  line-height: 100%
   margin-bottom: 0rem
->>>>>>> 0bb88ddb
 
 input[readonly].-clickable
   cursor: pointer
