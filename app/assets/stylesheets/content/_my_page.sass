--- conflicted
+++ resolved
@@ -33,17 +33,11 @@
       float: left
       padding: 7px 10px 0 0
 
-<<<<<<< HEAD
     .generic-table--container
       margin-top: 45px
       table, td, th
         border: none
 
-.handle
-  cursor: move
-
-=======
->>>>>>> e486f9d3
 div.box-actions
   float: right
   margin-right: 16px
