#-- encoding: UTF-8
#-- copyright
# OpenProject is a project management system.
# Copyright (C) 2012-2015 the OpenProject Foundation (OPF)
#
# This program is free software; you can redistribute it and/or
# modify it under the terms of the GNU General Public License version 3.
#
# OpenProject is a fork of ChiliProject, which is a fork of Redmine. The copyright follows:
# Copyright (C) 2006-2013 Jean-Philippe Lang
# Copyright (C) 2010-2013 the ChiliProject Team
#
# This program is free software; you can redistribute it and/or
# modify it under the terms of the GNU General Public License
# as published by the Free Software Foundation; either version 2
# of the License, or (at your option) any later version.
#
# This program is distributed in the hope that it will be useful,
# but WITHOUT ANY WARRANTY; without even the implied warranty of
# MERCHANTABILITY or FITNESS FOR A PARTICULAR PURPOSE.  See the
# GNU General Public License for more details.
#
# You should have received a copy of the GNU General Public License
# along with this program; if not, write to the Free Software
# Foundation, Inc., 51 Franklin Street, Fifth Floor, Boston, MA  02110-1301, USA.
#
# See doc/COPYRIGHT.rdoc for more details.
#++

class DeleteUserJob
<<<<<<< HEAD
  include OpenProject::BeforeDelayedJob

  def initialize(user)
    @user_id = user.id
=======
  def initialize(user_id)
    @user_id = user_id
>>>>>>> 2fe77cf3
  end

  def perform
    user.destroy
  end

  private

  def user
    @user ||= User.find @user_id
  end
end<|MERGE_RESOLUTION|>--- conflicted
+++ resolved
@@ -28,15 +28,10 @@
 #++
 
 class DeleteUserJob
-<<<<<<< HEAD
   include OpenProject::BeforeDelayedJob
 
-  def initialize(user)
-    @user_id = user.id
-=======
   def initialize(user_id)
     @user_id = user_id
->>>>>>> 2fe77cf3
   end
 
   def perform
