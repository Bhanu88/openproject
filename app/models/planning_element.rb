--- conflicted
+++ resolved
@@ -74,31 +74,6 @@
     {:conditions => {:project_id => projects}}
   }
 
-<<<<<<< HEAD
-  # Used for activities list
-  def title
-    title = ''
-    title << subject
-    title << ' ('
-    title << type.name << ' ' if type
-    title << '*'
-    title << id.to_s
-    title << ')'
-  end
-
-  # Overriding Journal Class to provide extended information in activity view
-  journal_class.class_eval do
-    def event_title
-      if initial?
-        I18n.t("timelines.planning_element_creation", :title => journaled.title)
-      else
-        I18n.t("timelines.planning_element_update", :title => journaled.title)
-      end
-    end
-  end
-
-=======
->>>>>>> d3a0fef6
   def append_scenario_dates_to_journal
     changes = {}
     alternate_dates.each do |d|
