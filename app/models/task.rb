class Task < Issue
  unloadable

  def self.create_with_relationships(params, user_id, project_id, is_impediment = false)
    attribs = params.clone.delete_if {|k,v| !Task::SAFE_ATTRIBUTES.include?(k) }
    attribs[:remaining_hours] = 0 if IssueStatus.find(params[:status_id]).is_closed?
    attribs['author_id'] = user_id
    attribs['tracker_id'] = Task.tracker
    attribs['project_id'] = project_id

    task = new(attribs)

    valid_relationships = if is_impediment
                            task.validate_blocks_list(params[:blocks])
                          else
                            true
                          end

    if valid_relationships && task.save
      task.move_after params[:prev]
      task.update_blocked_list params[:blocks].split(/\D+/) if params[:blocks]
    end

<<<<<<< HEAD
    task
  end

  def self.tracker
    task_tracker = Setting.plugin_redmine_backlogs[:task_tracker]
    return nil if task_tracker.nil? or task_tracker == ''
    return Integer(task_tracker)
  end

  def update_with_relationships(params, is_impediment = false)
    attribs = params.clone.delete_if {|k,v| !Task::SAFE_ATTRIBUTES.include?(k) }
    attribs[:remaining_hours] = 0 if IssueStatus.find(params[:status_id]).is_closed?

    valid_relationships = if is_impediment && params[:blocks] #if blocks param was not sent, that means the impediment was just dragged
                            validate_blocks_list(params[:blocks])
                          else
                            true
                          end

    if valid_relationships && result = journalized_update_attributes!(attribs)
      move_after params[:prev]
      update_blocked_list params[:blocks].split(/\D+/) if params[:blocks]
      result
    else
      false
    end
  end
  
  def update_blocked_list(for_blocking)
    # Existing relationships not in for_blocking should be removed from the 'blocks' list
    relations_from.find(:all, :conditions => "relation_type='blocks'").each{ |ir| 
      ir.destroy unless for_blocking.include?( ir[:issue_to_id] )
    }

    already_blocking = relations_from.find(:all, :conditions => "relation_type='blocks'").map{|ir| ir.issue_to_id}

    # Non-existing relationships that are in for_blocking should be added to the 'blocks' list
    for_blocking.select{ |id| !already_blocking.include?(id) }.each{ |id|
      ir = relations_from.new(:relation_type=>'blocks')
      ir[:issue_to_id] = id
      ir.save!
    }
    reload
  end
  
  def validate_blocks_list(list)
    if list.split(/\D+/).length==0
      errors.add :label_blocks, :error_must_have_comma_delimited_list
      false
    else
      true
    end
  end
  
=======
    # assumes the task is already under the same story as 'id'
    def move_after(id)
      if id.nil? || id.empty?
        sib = self.siblings
        move_to_left_of sib[0].id if sib.any?
      else
        move_to_right_of id
      end
    end
>>>>>>> 3d3eca8d
end<|MERGE_RESOLUTION|>--- conflicted
+++ resolved
@@ -1,5 +1,11 @@
 class Task < Issue
   unloadable
+
+  def self.tracker
+    task_tracker = Setting.plugin_redmine_backlogs[:task_tracker]
+    return nil if task_tracker.nil? or task_tracker == ''
+    return Integer(task_tracker)
+  end
 
   def self.create_with_relationships(params, user_id, project_id, is_impediment = false)
     attribs = params.clone.delete_if {|k,v| !Task::SAFE_ATTRIBUTES.include?(k) }
@@ -21,14 +27,7 @@
       task.update_blocked_list params[:blocks].split(/\D+/) if params[:blocks]
     end
 
-<<<<<<< HEAD
-    task
-  end
-
-  def self.tracker
-    task_tracker = Setting.plugin_redmine_backlogs[:task_tracker]
-    return nil if task_tracker.nil? or task_tracker == ''
-    return Integer(task_tracker)
+    return task
   end
 
   def update_with_relationships(params, is_impediment = false)
@@ -76,15 +75,14 @@
     end
   end
   
-=======
-    # assumes the task is already under the same story as 'id'
-    def move_after(id)
-      if id.nil? || id.empty?
-        sib = self.siblings
-        move_to_left_of sib[0].id if sib.any?
-      else
-        move_to_right_of id
-      end
+  # assumes the task is already under the same story as 'id'
+  def move_after(id)
+    id = nil if id.respond_to?('empty?') && id.empty?
+    if id.nil?
+      sib = self.siblings
+      move_to_left_of sib[0].id if sib.any?
+    else
+      move_to_right_of id
     end
->>>>>>> 3d3eca8d
+  end
 end