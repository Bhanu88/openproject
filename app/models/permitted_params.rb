--- conflicted
+++ resolved
@@ -231,7 +231,6 @@
           :name,
           :possible_values],
         :type_ids => []],
-<<<<<<< HEAD
       :enumeration => [
         :active,
         :id_default,
@@ -239,7 +238,6 @@
         :name,
         :reassign_to_id,
         :type],
-=======
       :group => [
         :lastname],
       :group_membership => [
@@ -247,7 +245,6 @@
         :membership => [
           :project_id,
           :role_ids => []]],
->>>>>>> 144f3fca
       :new_work_package => [
         :subject,
         :description,
