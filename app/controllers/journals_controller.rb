--- conflicted
+++ resolved
@@ -32,11 +32,7 @@
 class JournalsController < ApplicationController
   before_filter :find_journal, except: [:index]
   before_filter :find_optional_project, only: [:index]
-<<<<<<< HEAD
-  before_filter :authorize, only: [:edit, :update, :preview]
-=======
   before_filter :authorize, only: [:edit, :update, :preview, :diff]
->>>>>>> 491e3617
   accept_key_auth :index
   menu_item :issues
 
