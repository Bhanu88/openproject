--- conflicted
+++ resolved
@@ -122,29 +122,7 @@
     @user.admin = params[:user][:admin] || false
     @user.login = params[:user][:login] || @user.mail
 
-<<<<<<< HEAD
-    if @user.change_password_allowed?
-      if params[:user][:assign_random_password]
-        @user.random_password!
-      else
-        @user.password = params[:user][:password]
-        @user.password_confirmation = params[:user][:password_confirmation]
-      end
-    end
-
-    if @user.save
-      # TODO: Similar to My#account
-      @user.pref.attributes = params[:pref] || {}
-      @user.pref[:no_self_notified] = (params[:no_self_notified] == '1')
-      @user.pref.save
-
-      @user.notified_project_ids = (@user.mail_notification == 'selected' ? params[:notified_project_ids] : [])
-
-      UserMailer.account_information(@user, @user.password).deliver_now if params[:send_information]
-
-=======
     if UserInvitation.invite_user! @user
->>>>>>> d7b5284c
       respond_to do |format|
         format.html do
           flash[:notice] = l(:notice_successful_create)
@@ -190,10 +168,6 @@
 
       @user.notified_project_ids = (@user.mail_notification == 'selected' ? params[:notified_project_ids] : [])
 
-<<<<<<< HEAD
-      if @user.active? && params[:send_information] && !@user.password.blank? && @user.change_password_allowed?
-        UserMailer.account_information(@user, @user.password).deliver_now
-=======
       if !@user.password.blank? && @user.change_password_allowed?
         send_information = params[:send_information]
 
@@ -204,9 +178,8 @@
         end
 
         if @user.active? && send_information
-          UserMailer.account_information(@user, @user.password).deliver
-        end
->>>>>>> d7b5284c
+          UserMailer.account_information(@user, @user.password).deliver_now
+        end
       end
 
       respond_to do |format|
