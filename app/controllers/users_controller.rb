--- conflicted
+++ resolved
@@ -158,24 +158,18 @@
       end
     end
 
+    pref_params = if params[:pref].present?
+                    permitted_params.pref
+                  else
+                    {}
+                  end
+
     if @user.save
-<<<<<<< HEAD
-      # TODO: Similar to My#account
-      @user.pref.attributes = if params[:pref].present?
-        permitted_params.pref
-      else
-        {}
-      end
-      @user.pref[:no_self_notified] = (params[:no_self_notified] == '1')
-      @user.pref.save
-=======
-      pref_params = params[:pref] || {}
-
       update_email_service = UpdateUserEmailSettingsService.new(@user)
       update_email_service.call(mail_notification: pref_params.delete(:mail_notification),
                                 self_notified: params[:self_notified] == '1',
                                 notified_project_ids: params[:notified_project_ids])
->>>>>>> e33b6abc
+
 
       @user.pref.attributes = pref_params
       @user.pref.save
