#-- encoding: UTF-8
#-- copyright
# OpenProject is a project management system.
# Copyright (C) 2012-2014 the OpenProject Foundation (OPF)
#
# This program is free software; you can redistribute it and/or
# modify it under the terms of the GNU General Public License version 3.
#
# OpenProject is a fork of ChiliProject, which is a fork of Redmine. The copyright follows:
# Copyright (C) 2006-2013 Jean-Philippe Lang
# Copyright (C) 2010-2013 the ChiliProject Team
#
# This program is free software; you can redistribute it and/or
# modify it under the terms of the GNU General Public License
# as published by the Free Software Foundation; either version 2
# of the License, or (at your option) any later version.
#
# This program is distributed in the hope that it will be useful,
# but WITHOUT ANY WARRANTY; without even the implied warranty of
# MERCHANTABILITY or FITNESS FOR A PARTICULAR PURPOSE.  See the
# GNU General Public License for more details.
#
# You should have received a copy of the GNU General Public License
# along with this program; if not, write to the Free Software
# Foundation, Inc., 51 Franklin Street, Fifth Floor, Boston, MA  02110-1301, USA.
#
# See doc/COPYRIGHT.rdoc for more details.
#++

class WorkflowsController < ApplicationController
  layout 'admin'

  before_filter :require_admin
  before_filter :find_roles
  before_filter :find_types

  def index
    @workflow_counts = Workflow.count_by_type_and_role
  end

  def edit
    @role = Role.find_by_id(params[:role_id])
    @type = ::Type.find_by_id(params[:type_id])

    if request.post?
      Workflow.destroy_all(['role_id=? and type_id=?', @role.id, @type.id])
      (params[:status] || []).each { |status_id, transitions|
        transitions.each { |new_status_id, options|
          author = options.is_a?(Array) && options.include?('author') && !options.include?('always')
          assignee = options.is_a?(Array) && options.include?('assignee') && !options.include?('always')
          @role.workflows.build(type_id: @type.id, old_status_id: status_id, new_status_id: new_status_id, author: author, assignee: assignee)
        }
      }
      if @role.save
        flash[:notice] = l(:notice_successful_update)
        redirect_to action: 'edit', role_id: @role, type_id: @type
        return
      end
    end

    @used_statuses_only = (params[:used_statuses_only] == '0' ? false : true)
    if @type && @used_statuses_only && @type.statuses.any?
      @statuses = @type.statuses
    end
    @statuses ||= Status.all

    if @type && @role && @statuses.any?
      workflows = Workflow.all(conditions: { role_id: @role.id, type_id: @type.id })
      @workflows = {}
      @workflows['always'] = workflows.select { |w| !w.author && !w.assignee }
      @workflows['author'] = workflows.select(&:author)
      @workflows['assignee'] = workflows.select(&:assignee)
    end
  end

  def copy
    if params[:source_type_id].blank? || params[:source_type_id] == 'any'
      @source_type = nil
    else
      @source_type = ::Type.find_by_id(params[:source_type_id].to_i)
    end
    if params[:source_role_id].blank? || params[:source_role_id] == 'any'
      @source_role = nil
    else
      @source_role = Role.find_by_id(params[:source_role_id].to_i)
    end

    @target_types = params[:target_type_ids].blank? ? nil : ::Type.find_all_by_id(params[:target_type_ids])
    @target_roles = params[:target_role_ids].blank? ? nil : Role.find_all_by_id(params[:target_role_ids])

    if request.post?
      if params[:source_type_id].blank? || params[:source_role_id].blank? || (@source_type.nil? && @source_role.nil?)
        flash.now[:error] = l(:error_workflow_copy_source)
      elsif @target_types.nil? || @target_roles.nil?
        flash.now[:error] = l(:error_workflow_copy_target)
      else
        Workflow.copy(@source_type, @source_role, @target_types, @target_roles)
        flash[:notice] = l(:notice_successful_update)
        redirect_to action: 'copy', source_type_id: @source_type, source_role_id: @source_role
      end
    end
  end

  private

  def find_roles
    @roles = Role.find(:all, order: 'builtin, position')
  end

  def find_types
<<<<<<< HEAD
    @types = ::Type.find(:all, :order => 'position')
=======
    @types = Type.find(:all, order: 'position')
>>>>>>> 43d388f0
  end
end<|MERGE_RESOLUTION|>--- conflicted
+++ resolved
@@ -108,10 +108,6 @@
   end
 
   def find_types
-<<<<<<< HEAD
-    @types = ::Type.find(:all, :order => 'position')
-=======
-    @types = Type.find(:all, order: 'position')
->>>>>>> 43d388f0
+    @types = ::Type.find(:all, order: 'position')
   end
 end