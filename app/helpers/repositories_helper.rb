#-- copyright
# ChiliProject is a project management system.
#
# Copyright (C) 2010-2011 the ChiliProject Team
#
# This program is free software; you can redistribute it and/or
# modify it under the terms of the GNU General Public License
# as published by the Free Software Foundation; either version 2
# of the License, or (at your option) any later version.
#
# See doc/COPYRIGHT.rdoc for more details.
#++

require 'iconv'

module RepositoriesHelper
  def format_revision(revision)
    if revision.respond_to? :format_identifier
      revision.format_identifier
    else
      revision.to_s
    end
  end

  def truncate_at_line_break(text, length = 255)
    if text
      text.gsub(%r{^(.{#{length}}[^\n]*)\n.+$}m, '\\1...')
    end
  end

  def render_properties(properties)
    unless properties.nil? || properties.empty?
      content = ''
      properties.keys.sort.each do |property|
        content << content_tag('li', "<b>#{h property}</b>: <span>#{h properties[property]}</span>")
      end
      content_tag('ul', content, :class => 'properties')
    end
  end

  def render_changeset_changes
    changes = @changeset.changes.find(:all, :limit => 1000, :order => 'path').collect do |change|
      case change.action
      when 'A'
        # Detects moved/copied files
        if !change.from_path.blank?
          change.action = @changeset.changes.detect {|c| c.action == 'D' && c.path == change.from_path} ? 'R' : 'C'
        end
        change
      when 'D'
        @changeset.changes.detect {|c| c.from_path == change.path} ? nil : change
      else
        change
      end
   end.compact

    tree = { }
    changes.each do |change|
      p = tree
      dirs = change.path.to_s.split('/').select {|d| !d.blank?}
      path = ''
      dirs.each do |dir|
        path += '/' + dir
        p[:s] ||= {}
        p = p[:s]
        p[path] ||= {}
        p = p[path]
      end
      p[:c] = change
    end

    render_changes_tree(tree[:s])
  end

  def render_changes_tree(tree)
    return '' if tree.nil?

    output = ''
    output << '<ul>'
    tree.keys.sort.each do |file|
      style = 'change'
      text = File.basename(h(file))
      if s = tree[file][:s]
        style << ' folder'
        path_param = to_path_param(@repository.relative_path(file))
        text = link_to(h(text), :controller => 'repositories',
                             :action => 'show',
                             :id => @project,
                             :path => path_param,
                             :rev => @changeset.identifier)
        output << "<li class='#{style}'>#{text}</li>"
        output << render_changes_tree(s)
      elsif c = tree[file][:c]
        style << " change-#{c.action}"
        path_param = to_path_param(@repository.relative_path(c.path))
        text = link_to(h(text), :controller => 'repositories',
                             :action => 'entry',
                             :id => @project,
                             :path => path_param,
                             :rev => @changeset.identifier) unless c.action == 'D'
<<<<<<< HEAD
        text << " - #{h(c.revision)}" unless c.revision.blank?
        text << ' (' + link_to('diff', :controller => 'repositories',
=======
        text << " - #{c.revision}" unless c.revision.blank?
        text << ' (' + link_to(l(:label_diff), :controller => 'repositories',
>>>>>>> 552cd8dc
                                       :action => 'diff',
                                       :id => @project,
                                       :path => path_param,
                                       :rev => @changeset.identifier) + ') ' if c.action == 'M'
        text << ' ' + content_tag('span', h(c.from_path), :class => 'copied-from') unless c.from_path.blank?
        output << "<li class='#{style}'>#{text}</li>"
      end
    end
    output << '</ul>'
    output
  end

  def to_utf8_for_repositories(str)
    return str if str.nil?
    str = to_utf8_internal(str)
    if str.respond_to?(:force_encoding)
      str.force_encoding('UTF-8')
    end
    str
  end

  def to_utf8_internal(str)
    return str if str.nil?
    if str.respond_to?(:force_encoding)
      str.force_encoding('ASCII-8BIT')
    end
    return str if str.empty?
    return str if /\A[\r\n\t\x20-\x7e]*\Z/n.match(str) # for us-ascii
    if str.respond_to?(:force_encoding)
      str.force_encoding('UTF-8')
    end
    @encodings ||= Setting.repositories_encodings.split(',').collect(&:strip)
    @encodings.each do |encoding|
      begin
        return Iconv.conv('UTF-8', encoding, str)
      rescue Iconv::Failure
        # do nothing here and try the next encoding
      end
    end
    str = replace_invalid_utf8(str)
  end
  private :to_utf8_internal

  def replace_invalid_utf8(str)
    return str if str.nil?
    if str.respond_to?(:force_encoding)
      str.force_encoding('UTF-8')
      if ! str.valid_encoding?
        str = str.encode("US-ASCII", :invalid => :replace,
              :undef => :replace, :replace => '?').encode("UTF-8")
      end
    else
      # removes invalid UTF8 sequences
      begin
        str = Iconv.conv('UTF-8//IGNORE', 'UTF-8', str + '  ')[0..-3]
      rescue Iconv::InvalidEncoding
        # "UTF-8//IGNORE" is not supported on some OS
      end
    end
    str
  end

  def repository_field_tags(form, repository)
    method = repository.class.name.demodulize.underscore + "_field_tags"
    if repository.is_a?(Repository) &&
        respond_to?(method) && method != 'repository_field_tags'
      send(method, form, repository)
    end
  end

  def scm_select_tag(repository)
    scm_options = [["--- #{l(:actionview_instancetag_blank_option)} ---", '']]
    Redmine::Scm::Base.all.each do |scm|
    if Setting.enabled_scm.include?(scm) ||
          (repository && repository.class.name.demodulize == scm)
        scm_options << ["Repository::#{scm}".constantize.scm_name, scm]
      end
    end
    select_tag('repository_scm',
               options_for_select(scm_options, repository.class.name.demodulize),
               :disabled => (repository && !repository.new_record?),
               :onchange => remote_function(
                  :url => {
                      :controller => 'repositories',
                      :action => 'edit',
                      :id => @project
                        },
               :method => :get,
               :with => "Form.serialize(this.form)")
               )
  end

  def with_leading_slash(path)
    path.to_s.starts_with?('/') ? path : "/#{path}"
  end

  def without_leading_slash(path)
    path.gsub(%r{^/+}, '')
  end

  def subversion_field_tags(form, repository)
      content_tag('p', form.text_field(:url, :size => 60, :required => true, :disabled => (repository && !repository.root_url.blank?)) +
                       '<br />(file:///, http://, https://, svn://, svn+[tunnelscheme]://)') +
      content_tag('p', form.text_field(:login, :size => 30)) +
      content_tag('p', form.password_field(:password, :size => 30, :name => 'ignore',
                                           :value => ((repository.new_record? || repository.password.blank?) ? '' : ('x'*15)),
                                           :onfocus => "this.value=''; this.name='repository[password]';",
                                           :onchange => "this.name='repository[password]';"))
  end

  def darcs_field_tags(form, repository)
    content_tag('p', form.text_field(:url, :label => :label_darcs_path, :size => 60, :required => true, :disabled => (repository && !repository.new_record?))) +
      content_tag('p', form.select(:log_encoding, [nil] + Setting::ENCODINGS,
                                   :label => l(:setting_commit_logs_encoding), :required => true))
  end

  def mercurial_field_tags(form, repository)
      content_tag('p', form.text_field(:url, :label => :label_mercurial_path, :size => 60, :required => true, :disabled => (repository && !repository.root_url.blank?)) +
                  '<br />' + l(:text_mercurial_repo_example)) +
      content_tag('p', form.select(:path_encoding, [nil] + Setting::ENCODINGS,
                                   :label => l(:label_path_encoding)) +
                  '<br />' + l(:text_default_encoding))
  end

  def git_field_tags(form, repository)
      content_tag('p', form.text_field(:url, :label => :label_git_path, :size => 60, :required => true, :disabled => (repository && !repository.root_url.blank?)) +
                  '<br />' + l(:text_git_repo_example)) +
    content_tag('p', form.select(
                        :path_encoding, [nil] + Setting::ENCODINGS,
                        :label => l(:label_path_encoding)) +
                        '<br />' + l(:text_default_encoding))
  end

  def cvs_field_tags(form, repository)
      content_tag('p', form.text_field(:root_url, :label => :label_cvs_path, :size => 60, :required => true, :disabled => !repository.new_record?)) +
      content_tag('p', form.text_field(:url, :label => :label_cvs_module, :size => 30, :required => true, :disabled => !repository.new_record?)) +
      content_tag('p', form.select(:log_encoding, [nil] + Setting::ENCODINGS,
                                   :label => l(:setting_commit_logs_encoding), :required => true))
  end

  def bazaar_field_tags(form, repository)
    content_tag('p', form.text_field(:url, :label => :label_bazaar_path, :size => 60, :required => true, :disabled => (repository && !repository.new_record?))) +
      content_tag('p', form.select(:log_encoding, [nil] + Setting::ENCODINGS,
                                   :label => l(:setting_commit_logs_encoding), :required => true))
  end

  def filesystem_field_tags(form, repository)
    content_tag('p', form.text_field(:url, :label => :label_filesystem_path, :size => 60, :required => true, :disabled => (repository && !repository.root_url.blank?))) +
    content_tag('p', form.select(:path_encoding, [nil] + Setting::ENCODINGS,
                                 :label => l(:label_path_encoding)) +
                                 '<br />' + l(:text_default_encoding))

  end
end<|MERGE_RESOLUTION|>--- conflicted
+++ resolved
@@ -98,13 +98,8 @@
                              :id => @project,
                              :path => path_param,
                              :rev => @changeset.identifier) unless c.action == 'D'
-<<<<<<< HEAD
         text << " - #{h(c.revision)}" unless c.revision.blank?
-        text << ' (' + link_to('diff', :controller => 'repositories',
-=======
-        text << " - #{c.revision}" unless c.revision.blank?
         text << ' (' + link_to(l(:label_diff), :controller => 'repositories',
->>>>>>> 552cd8dc
                                        :action => 'diff',
                                        :id => @project,
                                        :path => path_param,
