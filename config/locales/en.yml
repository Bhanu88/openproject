--- conflicted
+++ resolved
@@ -7,18 +7,14 @@
   label_report: "Report"
   label_columns: "Columns"
   label_rows: "Rows"
-<<<<<<< HEAD
 
   label_group_by: "Group by"
   label_group_by_add: "Add Group-by Attribute"
   label_filter: "Filter"
   label_filter_plural: "Filters"
   label_filter_add: Add Filter
-=======
-  label_none: (no value)
   label_yes: "Yes"
   label_no: "No"
->>>>>>> 9d3644f6
 
   label_count: Count
   label_sum: Sum
