#-- copyright
# OpenProject is a project management system.
# Copyright (C) 2012-2018 the OpenProject Foundation (OPF)
#
# This program is free software; you can redistribute it and/or
# modify it under the terms of the GNU General Public License version 3.
#
# OpenProject is a fork of ChiliProject, which is a fork of Redmine. The copyright follows:
# Copyright (C) 2006-2017 Jean-Philippe Lang
# Copyright (C) 2010-2013 the ChiliProject Team
#
# This program is free software; you can redistribute it and/or
# modify it under the terms of the GNU General Public License
# as published by the Free Software Foundation; either version 2
# of the License, or (at your option) any later version.
#
# This program is distributed in the hope that it will be useful,
# but WITHOUT ANY WARRANTY; without even the implied warranty of
# MERCHANTABILITY or FITNESS FOR A PARTICULAR PURPOSE.  See the
# GNU General Public License for more details.
#
# You should have received a copy of the GNU General Public License
# along with this program; if not, write to the Free Software
# Foundation, Inc., 51 Franklin Street, Fifth Floor, Boston, MA  02110-1301, USA.
#
# See docs/COPYRIGHT.rdoc for more details.
#++

en:
  no_results_title_text: There is currently nothing to display.

  activities:
    index:
      no_results_title_text: There has not been any activity for the project within this time frame.

  admin:
    plugins:
      no_results_title_text: There are currently no plugins available.
    custom_styles:
      custom_colors: "Custom colors"
      customize: "Customize your OpenProject installation with your own logo. Note: This logo will be publicly accessible."
      enterprise_notice: "As a special 'Thank you!' for their financial contribution to develop OpenProject, this tiny feature is only available for Enterprise Edition support subscribers."
      manage_colors: "Edit color select options"
      instructions:
        alternative_color: "Strong accent color, typically used for most the important button on a screen."
        content_link_color: "Font color of most of the links."
        primary_color: "Main color."
        primary_color_dark: "Typically a darker version of the main color used for hover effects."
        header_bg_color: "Background color of the header."
        header_item_bg_hover_color: "Background color of clickable header items when hovered with the mouse."
        header_item_font_color: "Font color of clickable header items."
        header_item_font_hover_color: "Font color of clickable header items when hovered with the mouse."
        header_border_bottom_color: "Thin line under the header. Leave this field empty if you don't want any line."
        main_menu_bg_color: "Left side menu's background color."
    enterprise:
      upgrade_to_ee: "Upgrade to Enterprise Edition"
      add_token: "Upload an Enterprise Edition support token"
      replace_token: "Replace your current support token"
      order: "Order Enterprise Edition"
      paste: "Paste your Enterprise Edition support token"
      required_for_feature: "This feature is only available with an active Enterprise Edition support token."
      enterprise_link: "For more information, click here."

  announcements:
    show_until: Show until
    is_active: currently displayed
    is_inactive: currently not displayed

  attribute_help_texts:
    text_overview: 'In this view, you can create custom help texts for attributes view. When defined, these texts can be shown by clicking the help icon next to its belonging attribute.'
    label_plural: 'Attribute help texts'
    show_preview: 'Preview text'
    add_new: 'Add help text'
    edit: "Edit help text for %{attribute_caption}"

  auth_sources:
    index:
      no_results_content_title: There are currently no authentication modes.
      no_results_content_text: Create a new authentication mode

  boards:
    show:
      no_results_title_text: There are currently no posts for the board.

  colors:
    label_no_color: 'No color'

  custom_actions:
    actions:
      name: 'Actions'
      add: 'Add action'
    conditions: 'Conditions'
    plural: 'Custom actions'
    new: 'New custom action'
    edit: 'Edit custom action %{name}'
    execute: 'Execute %{name}'
    upsale:
      title: 'Custom actions is an Enterprise Edition feature'
      description: 'Custom actions streamline everyday work by combining a set of individual steps into one button.'

  custom_fields:
    text_add_new_custom_field: >
      To add new custom fields to a project you first need to create them before
      you can add them to this project.
    is_enabled_globally: 'Is enabled globally'
    enabled_in_project: 'Enabled in project'
    contained_in_type: 'Contained in type'
    confirm_destroy_option: "Deleting an option will delete all of its occurrences (e.g. in work packages). Are you sure you want to delete it?"
    tab:
      no_results_title_text: There are currently no custom fields.
      no_results_content_text: Create a new custom field

<<<<<<< HEAD
=======
  concatenation:
    single: 'or'

  deprecations:
    old_timeline:
      replacement: "This timelines module is being replaced by the interactive timeline embedded into the work packages module."
      removal: "This module is going to be removed with OpenProject 8.0. The configuration for this view will NOT be migrated to the work package view."
      further_information_before: "Please take a look at"
      link_name: "how to migrate to the new timeline."
      further_information_after: ""
    calendar:
      removal: "Please note: This module is going to be removed with OpenProject 8.0."

>>>>>>> 7c809790
  groups:
    index:
      no_results_title_text: There are currently no groups.
      no_results_content_text: Create a new group
    users:
      no_results_title_text: There are currently no users part of this group.
    memberships:
      no_results_title_text: There are currently no projects part of this group.

  planning_element_type_colors:
    index:
      no_results_title_text: There are currently no colors.
      no_results_content_text: Create a new color

  projects:
    index:
      no_results_title_text: There are currently no projects
      no_results_content_text: Create a new project
    settings:
      activities:
        no_results_title_text: There are currently no activities available.
      boards:
        no_results_title_text: There are currently no boards for the project.
        no_results_content_text: Create a new board
      categories:
        no_results_title_text: There are currently no work package categories.
        no_results_content_text: Create a new work package category
      custom_fields:
        no_results_title_text: There are currently no custom fields available.
      types:
        no_results_title_text: There are currently no types available.
      versions:
        no_results_title_text: There are currently no versions for the project.
        no_results_content_text: Create a new version

  members:
    index:
      no_results_title_text: There are currently no members part of this project.
      no_results_content_text: Add a member to the project

  my:
    access_token:
      failed_to_reset_token: "Failed to reset access token: %{error}"
      notice_reset_token: "A new %{type} token has been generated. Your access token is:"
      token_value_warning: "Note: This is the only time you will see this token, make sure to copy it now."
      no_results_title_text: There are currently no access tokens available.

  news:
    index:
      no_results_title_text: There is currently no news to report.
      no_results_content_text: Add a news item
    my_page:
      no_results_title_text: Nothing new to report.

  users:
    memberships:
      no_results_title_text: This user is currently not a member of a project.

  prioritiies:
    edit:
     priority_color_text: |
      Click to assign or change the color of this priority.
      It can be used for highlighting work packages in the table.

  reportings:
    index:
      no_results_title_text: There are currently no status reportings.
      no_results_content_text: Add a status reporting

  statuses:
    edit:
     status_color_text: |
      Click to assign or change the color of this status.
      It is shown in the status button and can be used for highlighting work packages in the table.
    index:
      no_results_title_text: There are currently no work package statuses.
      no_results_content_text: Add a new status

  types:
    index:
      no_results_title_text: There are currently no types.
      no_results_content_text: Create a new type
    edit:
      settings: "Settings"
      form_configuration: "Form configuration"
      projects: "Projects"
      enabled_projects: "Enabled projects"
      add_group: "Add attribute group"
      add_subelements: "Add subelements group"
      edit_query: "Edit embedded query"
      reset: "Reset to defaults"

  versions:
    overview:
      no_results_title_text: There are currently no work packages assigned to this version.

  wiki:
    no_results_title_text: There are currently no wiki pages.

    index:
      no_results_content_text: Add a new wiki page

  work_flows:
    index:
      no_results_title_text: There are currently no workflows.

  work_packages:
    x_descendants:
      one: 'One descendant work package'
      other: '%{count} work package descendants'

    move:
      no_common_statuses_exists: "There is no status available for all selected work packages. Their status cannot be changed."
      unsupported_for_multiple_projects: 'Bulk move/copy is not supported for work packages from multiple projects'

    list_simple:
      assigned:
        no_results_title_text: There are currently no work packages assigned to me.
      reported:
        no_results_title_text: There are currently no work packages that I have reported.
      responsible:
        no_results_title_text: There are currently no work packages that I am accountable for.
      watched:
        no_results_title_text: There are currently no work packages that I am watching.

    summary:
      reports:
        category:
          no_results_title_text: There are currently no categories available.
        assigned_to:
          no_results_title_text: There are currently no members part of this project.
        responsible:
          no_results_title_text: There are currently no members part of this project.
        author:
          no_results_title_text: There are currently no members part of this project.
        priority:
          no_results_title_text: There are currently no priorities available.
        type:
          no_results_title_text: There are currently no types available.
        version:
          no_results_title_text: There are currently no versions available.

  label_invitation: Invitation
  account:
    delete: "Delete account"
    delete_confirmation: "Are you sure you want to delete the account?"
    deleted: "Account successfully deleted"
    deletion_info:
      data_consequences:
        other: "Of the data the user created (e.g. email, preferences, work packages, wiki entries) as much as possible will be deleted. Note however, that data like work packages and wiki entries can not be deleted without impeding the work of the other users. Such data is hence reassigned to an account called \"Deleted user\". As the data of every deleted account is reassigned to this account it will not be possible to distinguish the data the user created from the data of another deleted account."
        self: "Of the data you created (e.g. email, preferences, work packages, wiki entries) as much as possible will be deleted. Note however, that data like work packages and wiki entries can not be deleted without impeding the work of the other users. Such data is hence reassigned to an account called \"Deleted user\". As the data of every deleted account is reassigned to this account it will not be possible to distinguish the data you created from the data of another deleted account."
      heading: "Delete account %{name}"
      info:
        other: "Deleting the user account is an irreversible action."
        self: "Deleting your user account is an irreversible action."
      login_consequences:
        other: "The account will be deleted from the system. Therefore, the user will no longer be able to log in with his current credentials. He/she can choose to become a user of this application again by the means this application grants."
        self: "Your account will be deleted from the system. Therefore, you will no longer be able to log in with your current credentials. If you choose to become a user of this application again, you can do so by using the means this application grants."
      login_verification:
        other: "Enter the login %{name} to verify the deletion. Once submitted, you will be asked to confirm your password."
        self: "Enter your login %{name} to verify the deletion. Once submitted, you will be asked to confirm your password."
    error_inactive_activation_by_mail: >
      Your account has not yet been activated.
      To activate your account, click on the link that was emailed to you.
    error_inactive_manual_activation: >
      Your account has not yet been activated.
      Please wait for an administrator to activate your account.
    error_self_registration_disabled: >
      User registration is disabled on this system. Please ask an administrator to create an
      account for you.
    login_with_auth_provider: "or sign in with your existing account"
    signup_with_auth_provider: "or sign up using"
    auth_source_login: Please login as <em>%{login}</em> to activate your account.
    omniauth_login: Please login to activate your account.

  actionview_instancetag_blank_option: "Please select"

  activerecord:
    attributes:
      announcements:
        show_until: "Display until"
      attachment:
        attachment_content: "Attachment content"
        attachment_file_name: "Attachment file name"
        downloads: "Downloads"
        file: "File"
        filename: "File"
        filesize: "Size"
      attribute_help_text:
        attribute_name: 'Attribute'
        help_text: 'Help text'
      auth_source:
        account: "Account"
        attr_firstname: "Firstname attribute"
        attr_lastname: "Lastname attribute"
        attr_login: "Login attribute"
        attr_mail: "Email attribute"
        base_dn: "Base DN"
        host: "Host"
        onthefly: "On-the-fly user creation"
        port: "Port"
      changeset:
        repository: "Repository"
      comment:
        commented: "Commented" # an object that this comment belongs to
      custom_action:
        actions: "Actions"
      custom_field:
        default_value: "Default value"
        editable: "Editable"
        field_format: "Format"
        is_filter: "Used as a filter"
        is_required: "Required"
        max_length: "Maximum length"
        min_length: "Minimum length"
        multi_value: "Allow multi-select"
        possible_values: "Possible values"
        regexp: "Regular expression"
        searchable: "Searchable"
        visible: "Visible"
      custom_value:
        value: "Value"
      enterprise_token:
        starts_at: "Valid since"
        expires_at: "Expires at"
        subscriber: "Subscriber"
        encoded_token: "Enterprise support token"
        active_user_count_restriction: "Maximum active users"
      relation:
        delay: "Delay"
        from: "Work package"
        to: "Related work package"
      status:
        is_closed: "Work package closed"
      journal:
        notes: "Notes"
      member:
        roles: "Roles"
      project:
        identifier: "Identifier"
        latest_activity_at: "Latest activity at"
        parent: "Subproject of"
        queries: "Queries"
        types: "Types"
        versions: "Versions"
        work_packages: "Work Packages"
      query:
        column_names: "Columns"
        relations_to_type_column: "Relations to %{type}"
        relations_of_type_column: "%{type} relations"
        group_by: "Group results by"
        filters: "Filters"
        timeline_labels: "Timeline labels"
      repository:
        url: "URL"
      role:
        assignable: "Work packages can be assigned to users and groups in possession of this role in the respective project"
      time_entry:
        activity: "Activity"
        hours: "Hours"
        spent_on: "Date"
        type: "Type"
      type:
        attribute_groups: ''
        is_in_roadmap: "Displayed in roadmap by default"
        is_default: "Activated for new projects by default"
        is_milestone: "Is milestone"
        color: "Color"
      user:
        admin: "Administrator"
        auth_source: "Authentication mode"
        current_password: "Current password"
        force_password_change: "Enforce password change on next login"
        language: "Language"
        last_login_on: "Last login"
        mail_notification: "Email notifications"
        new_password: "New password"
        password_confirmation: "Confirmation"
        consented_at: "Consented at"
      user_preference:
        comments_sorting: "Display comments"
        hide_mail: "Hide my email address"
        impaired: "Accessibility mode"
        time_zone: "Time zone"
        auto_hide_popups: "Auto-hide success notifications"
        warn_on_leaving_unsaved: "Warn me when leaving a work package with unsaved changes"
      version:
        effective_date: "Due date"
        sharing: "Sharing"
      wiki_content:
        text: "Text"
      wiki_page:
        parent_title: "Parent page"
        redirect_existing_links: "Redirect existing links"
      planning_element_type_color:
        hexcode: Hex code
      work_package:
        begin_insertion: "Begin of the insertion"
        begin_deletion: "Begin of the deletion"
        children: "Subelements"
        done_ratio: "Progress (%)"
        end_insertion: "End of the insertion"
        end_deletion: "End of the deletion"
        fixed_version: "Version"
        parent: "Parent"
        parent_issue: "Parent"
        parent_work_package: "Parent"
        priority: "Priority"
        progress: "Progress (%)"
        spent_hours: "Spent time"
        spent_time: "Spent time"
        subproject: "Subproject"
        time_entries: "Log time"
        type: "Type"
        watcher: "Watcher"
    errors:
      messages:
        accepted: "must be accepted."
        after: "must be after %{date}."
        after_or_equal_to: "must be after or equal to %{date}."
        before: "must be before %{date}."
        before_or_equal_to: "must be before or equal to %{date}."
        blank: "can't be blank."
        cant_link_a_work_package_with_a_descendant: "A work package cannot be linked to one of its subtasks."
        circular_dependency: "This relation would create a circular dependency."
        confirmation: "doesn't match %{attribute}."
        could_not_be_copied: "could not be (fully) copied."
        does_not_exist: "does not exist."
        empty: "can't be empty."
        even: "must be even."
        exclusion: "is reserved."
        file_too_large: "is too large (maximum size is %{count} Bytes)."
        greater_than: "must be greater than %{count}."
        greater_than_or_equal_to: "must be greater than or equal to %{count}."
        greater_than_or_equal_to_start_date: "must be greater than or equal to the start date."
        greater_than_start_date: "must be greater than the start date."
        inclusion: "is not set to one of the allowed values."
        invalid: "is invalid."
        invalid_url: 'is not a valid URL.'
        invalid_url_scheme: 'is not a supported protocol (allowed: %{allowed_schemes}).'
        less_than_or_equal_to: "must be less than or equal to %{count}."
        not_a_date: "is not a valid date."
        not_a_datetime: "is not a valid date time."
        not_a_number: "is not a number."
        not_allowed: "is invalid because of missing permissions."
        not_an_integer: "is not an integer."
        not_an_iso_date: "is not a valid date. Required format: YYYY-MM-DD."
        not_same_project: "doesn't belong to the same project."
        odd: "must be odd."
        regex_invalid: "could not be validated with the associated regular expression."
        smaller_than_or_equal_to_max_length: "must be smaller than or equal to maximum length."
        taken: "has already been taken."
        too_long: "is too long (maximum is %{count} characters)."
        too_short: "is too short (minimum is %{count} characters)."
        unchangeable: "cannot be changed."
        wrong_length: "is the wrong length (should be %{count} characters)."
      models:
        custom_field:
          at_least_one_custom_option: "At least one option needs to be available."
        custom_actions:
          only_one_allowed: "(%{name}) only one value is allowed."
          empty: "(%{name}) value can't be empty."
          inclusion: "(%{name}) value is not set to one of the allowed values."
          not_an_integer: "(%{name}) is not an integer."
          smaller_than_or_equal_to: "(%{name}) must be smaller than or equal to %{count}."
          greater_than_or_equal_to: "(%{name}) must be greater than or equal to %{count}."
        enterprise_token:
          unreadable: "can't be read. Are you sure it is a support token?"
        parse_schema_filter_params_service:
          attributes:
            base:
              unsupported_operator: "The operator is not supported."
              invalid_values: "A value is invalid."
              id_filter_required: "An 'id' filter is required."
        project:
          attributes:
            types:
              in_use_by_work_packages: "still in use by work packages: %{types}"
        query:
          attributes:
            project:
              error_not_found: "not found"
            public:
              error_unauthorized: "- The user has no permission to create public views."
          group_by_hierarchies_exclusive: "is mutually exclusive with group by '%{group_by}'. You cannot activate both."
          filters:
            custom_fields:
              inexistent: "There is no custom field for the filter."
              invalid: "The custom field is not valid in the given context."
        relation:
          typed_dag:
            circular_dependency: "The relationship creates a circle of relationships."
          attributes:
            to:
              error_not_found: "work package in `to` position not found or not visible"
              error_readonly: "an existing relation's `to` link is immutable"
            from:
              error_not_found: "work package in `from` position not found or not visible"
              error_readonly: "an existing relation's `from` link is immutable"
        repository:
          not_available: "SCM vendor is not available"
          not_whitelisted: "is not allowed by the configuration."
          invalid_url: "is not a valid repository URL or path."
          must_not_be_ssh: "must not be an SSH url."
          no_directory: "is not a directory."
        work_package:
          is_not_a_valid_target_for_time_entries: "Work package #%{id} is not a valid target for reassigning the time entries."
          attributes:
            due_date:
              not_start_date: "is not on start date, although this is required for milestones."
            parent:
              cannot_be_milestone: "cannot be a milestone."
              cannot_be_in_another_project: "cannot be in another project."
              not_a_valid_parent: "is invalid."
            start_date:
              violates_relationships: "can only be set to %{soonest_start} or later so as not to violate the work package's relationships."
            status_id:
              status_transition_invalid: "is invalid because no valid transition exists from old to new status for the current user's roles."
              status_invalid_in_type: "is invalid because the current status does not exist in this type."
            priority_id:
              only_active_priorities_allowed: "needs to be active."
            category:
              only_same_project_categories_allowed:
                "The category of a work package must be within the same project as the work package."
              does_not_exist: "The specified category does not exist."
            estimated_hours:
              only_values_greater_or_equal_zeroes_allowed: "must be >= 0."
        type:
          attributes:
            attribute_groups:
              attribute_unknown: "Invalid work package attribute used."
              duplicate_group: "The group name '%{group}' is used more than once. Group names must be unique."
              query_invalid: "The embedded query '%{group}' is invalid: %{details}"
              group_without_name: "Unnamed groups are not allowed."
        user:
          attributes:
            password:
              weak: "Must contain characters of the following classes (at least %{min_count} of %{all_count}): %{rules}."
              lowercase: "lowercase (e.g. 'a')"
              uppercase: "uppercase (e.g. 'A')"
              numeric: "numeric (e.g. '1')"
              special: "special (e.g. '%')"
              reused:
                one: "has been used before. Please choose one that is different from your last one."
                other: "has been used before. Please choose one that is different from your last %{count}."
              match:
                confirm: "Confirm new password."
                description: "'Password confirmation' should match the input in the 'New password' field."
            status:
              invalid_on_create: "is not a valid status for new users."
            auth_source:
              error_not_found: "not found"
        member:
          principal_blank: "Please choose at least one user or group."
          role_blank: "Please choose at least one role."
      template:
        body: "Please check the following fields:"
        header:
          one: "1 error prohibited this %{model} from being saved"
          other: "%{count} errors prohibited this %{model} from being saved"

    models:
      attachment: "File"
      attribute_help_text: "Attribute help text"
      board: "Forum"
      comment: "Comment"
      custom_action: "Custom action"
      custom_field: "Custom field"
      group: "Group"
      category: "Category"
      status: "Work package status"
      member: "Member"
      news: "News"
      project: "Project"
      query: "Custom query"
      role:
        one : "Role"
        other: "Roles"
      type: "Type"
      user: "User"
      version: "Version"
      wiki: "Wiki"
      wiki_page: "Wiki page"
      workflow: "Workflow"
      work_package: "Work package"

  errors:
    header_invalid_fields: "There were problems with the following fields:"
    field_erroneous_label: "This field is invalid: %{full_errors}\nPlease enter a valid value."

  activity:
    created: "Created: %{title}"
    updated: "Updated: %{title}"

  # common attributes of all models
  attributes:
    active: "Active"
    assigned_to: "Assignee"
    assignee: "Assignee"
    attachments: "Attachments"
    author: "Author"
    base: "General Error:"
    blocks_ids: "IDs of blocked work packages"
    category: "Category"
    comment: "Comment"
    comments: "Comment"
    content: "Content"
    color: "Color"
    created_at: "Created on"
    created_on: "Created on"
    custom_options: "Possible values"
    custom_values: "Custom fields"
    date: "Date"
    default_columns: "Default columns"
    description: "Description"
    display_sums: "Display Sums"
    due_date: "Due date"
    estimated_hours: "Estimated time"
    estimated_time: "Estimated time"
    firstname: "First name"
    group: "Group"
    groups: "Groups"
    groupname: "Group name"
    id: "ID"
    is_default: "Default value"
    is_for_all: "For all projects"
    is_public: "Public"
    # kept for backwards compatibility
    issue: "Work package"
    lastname: "Last name"
    login: "Login"
    mail: "Email"
    name: "Name"
    password: "Password"
    priority: "Priority"
    project: "Project"
    responsible: "Accountable"
    role: "Role"
    roles: "Roles"
    start_date: "Start date"
    status: "Status"
    subject: "Subject"
    summary: "Summary"
    title: "Title"
    type: "Type"
    updated_at: "Updated on"
    updated_on: "Updated on"
    user: "User"
    version: "Version"
    work_package: "Work package"

  button_add: "Add"
  button_add_member: Add member
  button_add_watcher: "Add watcher"
  button_annotate: "Annotate"
  button_apply: "Apply"
  button_archive: "Archive"
  button_back: "Back"
  button_cancel: "Cancel"
  button_change: "Change"
  button_change_parent_page: "Change parent page"
  button_change_password: "Change password"
  button_check_all: "Check all"
  button_clear: "Clear"
  button_close: 'Close'
  button_collapse_all: "Collapse all"
  button_configure: "Configure"
  button_continue: "Continue"
  button_copy: "Copy"
  button_copy_and_follow: "Copy and follow"
  button_create: "Create"
  button_create_and_continue: "Create and continue"
  button_delete: "Delete"
  button_decline: "Decline"
  button_delete_watcher: "Delete watcher %{name}"
  button_download: "Download"
  button_duplicate: "Duplicate"
  button_edit: "Edit"
  button_edit_associated_wikipage: "Edit associated Wiki page: %{page_title}"
  button_expand_all: "Expand all"
  button_filter: "Filter"
  button_generate: "Generate"
  button_list: "List"
  button_lock: "Lock"
  button_log_time: "Log time"
  button_login: "Sign in"
  button_move: "Move"
  button_move_and_follow: "Move and follow"
  button_print: "Print"
  button_quote: "Quote"
  button_remove: Remove
  button_remove_widget: "Remove widget"
  button_rename: "Rename"
  button_replace: "Replace"
  button_reply: "Reply"
  button_reset: "Reset"
  button_rollback: "Rollback to this version"
  button_save: "Save"
  button_save_back: "Save and back"
  button_show: "Show"
  button_sort: "Sort"
  button_submit: "Submit"
  button_test: "Test"
  button_unarchive: "Unarchive"
  button_uncheck_all: "Uncheck all"
  button_unlock: "Unlock"
  button_unwatch: "Unwatch"
  button_update: "Update"
  button_upgrade: "Upgrade"
  button_upload: "Upload"
  button_view: "View"
  button_watch: "Watch"
  button_manage_menu_entry: "Configure menu item"
  button_add_menu_entry: "Add menu item"
  button_configure_menu_entry: "Configure menu item"
  button_delete_menu_entry: "Delete menu item"

  consent:
    checkbox_label: I have noted and do consent to the above.
    failure_message: Consent failed, cannot proceed.
    title: User Consent
    decline_warning_message: You have declined to consent and have been logged out.
    user_has_consented: User has consented to your configured statement at the given time.
    not_yet_consented: User has not consented yet, will be requested upon next login.
    contact_mail_instructions: Define the mail address that users can reach a data controller to perform data change or removal requests.
    contact_your_administrator: Please contact your administrator if you want to have your account deleted.
    contact_this_mail_address: Please contact %{mail_address} if you want to have your account deleted.
    text_update_consent_time: Check this box to force users to consent again. Enable when you have changed the legal aspect of the consent information above.
    update_consent_last_time: "Last update of consent: %{update_time}"

  copy_project:
    started: "Started to copy project \"%{source_project_name}\" to \"%{target_project_name}\". You will be informed by mail as soon as \"%{target_project_name}\" is available."
    failed: "Cannot copy project %{source_project_name}"
    succeeded: "Created project %{target_project_name}"
    errors: "Error"
    project_custom_fields: 'Custom fields on project'
    text:
      failed: "Could not copy project \"%{source_project_name}\" to project \"%{target_project_name}\"."
      succeeded: "Copied project \"%{source_project_name}\" to \"%{target_project_name}\"."

  create_new_page: "Wiki page"

  date:
    abbr_day_names: ["Sun", "Mon", "Tue", "Wed", "Thu", "Fri", "Sat"]
    abbr_month_names: [~, "Jan", "Feb", "Mar", "Apr", "May", "Jun", "Jul", "Aug", "Sep", "Oct", "Nov", "Dec"]
    day_names: ["Sunday", "Monday", "Tuesday", "Wednesday", "Thursday", "Friday", "Saturday"]
    formats:
      # Use the strftime parameters for formats.
      # When no format has been given, it uses default.
      # You can provide other formats here if you like!
      default: "%m/%d/%Y"
      long: "%B %d, %Y"
      short: "%b %d"
    # Don't forget the nil at the beginning; there's no such thing as a 0th month
    month_names: [~, "January", "February", "March", "April", "May", "June", "July", "August", "September", "October", "November", "December"]
    # Used in date_select and datime_select.
    order:
      - :year
      - :month
      - :day

  datetime:
    distance_in_words:
      about_x_hours:
        one: "about 1 hour"
        other: "about %{count} hours"
      about_x_months:
        one: "about 1 month"
        other: "about %{count} months"
      about_x_years:
        one: "about 1 year"
        other: "about %{count} years"
      almost_x_years:
        one: "almost 1 year"
        other: "almost %{count} years"
      half_a_minute: "half a minute"
      less_than_x_minutes:
        one: "less than a minute"
        other: "less than %{count} minutes"
      less_than_x_seconds:
        one: "less than 1 second"
        other: "less than %{count} seconds"
      over_x_years:
        one: "over 1 year"
        other: "over %{count} years"
      x_days:
        one: "1 day"
        other: "%{count} days"
      x_minutes:
        one: "1 minute"
        other: "%{count} minutes"
      x_months:
        one: "1 month"
        other: "%{count} months"
      x_seconds:
        one: "1 second"
        other: "%{count} seconds"
    units:
      hour:
        one: "hour"
        other: "hours"

  default_activity_development: "Development"
  default_activity_management: "Management"
  default_activity_other: "Other"
  default_activity_specification: "Specification"
  default_activity_support: "Support"
  default_activity_testing: "Testing"
  default_color_black: "Black"
  default_color_blue: "Blue"
  default_color_blue_dark: "Blue (dark)"
  default_color_blue_light: "Blue (light)"
  default_color_green_dark: "Green (dark)"
  default_color_green_light: "Green (light)"
  default_color_grey_dark: "Grey (dark)"
  default_color_grey_light: "Grey (light)"
  default_color_grey: "Grey"
  default_color_magenta: "Magenta"
  default_color_orange: "Orange"
  default_color_red: "Red"
  default_color_white: "White"
  default_color_yellow: "Yellow"
  default_status_closed: "Closed"
  default_status_confirmed: "Confirmed"
  default_status_developed: "Developed"
  default_status_in_development: "In development"
  default_status_in_progress: "In progress"
  default_status_in_specification: "In specification"
  default_status_in_testing: "In testing"
  default_status_new: "New"
  default_status_on_hold: "On hold"
  default_status_rejected: "Rejected"
  default_status_scheduled: "Scheduled"
  default_status_specified: "Specified"
  default_status_tested: "Tested"
  default_status_test_failed: "Test failed"
  default_status_to_be_scheduled: "To be scheduled"
  default_priority_low: "Low"
  default_priority_normal: "Normal"
  default_priority_high: "High"
  default_priority_immediate: "Immediate"
  default_role_anonymous: "Anonymous"
  default_role_developer: "Developer"
  default_role_project_admin: "Project admin"
  default_role_non_member: "Non member"
  default_role_reader: "Reader"
  default_role_member: "Member"
  default_type: "Work Package"
  default_type_bug: "Bug"
  default_type_deliverable: "Deliverable"
  default_type_epic: "Epic"
  default_type_feature: "Feature"
  default_type_milestone: "Milestone"
  default_type_phase: "Phase"
  default_type_task: "Task"
  default_type_user_story: "User story"

  description_active: "Active?"
  description_attachment_toggle: "Show/Hide attachments"
  description_autocomplete: >
    This field uses autocomplete. While typing the title of a work
    package you will receive a list of possible candidates. Choose one
    using the arrow up and arrow down key and select it with tab or
    enter. Alternatively you can enter the work package number directly.
  description_available_columns: "Available Columns"
  description_choose_project: "Projects"
  description_compare_from: "Compare from"
  description_compare_to: "Compare to"
  description_current_position: "You are here:"
  description_date_from: "Enter start date"
  description_date_range_interval: "Choose range by selecting start and end date"
  description_date_range_list: "Choose range from list"
  description_date_to: "Enter end date"
  description_enter_number: "Enter number"
  description_enter_text: "Enter text"
  description_filter: "Filter"
  description_filter_toggle: "Show/Hide filter"
  description_category_reassign: "Choose category"
  description_message_content: "Message content"
  description_my_project: "You are member"
  description_notes: "Notes"
  description_parent_work_package: "Parent work package of current"
  description_project_scope: "Search scope"
  description_query_sort_criteria_attribute: "Sort attribute"
  description_query_sort_criteria_direction: "Sort direction"
  description_search: "Searchfield"
  description_select_work_package: "Select work package"
  description_selected_columns: "Selected Columns"
  description_sub_work_package: "Sub work package of current"
  description_toc_toggle: "Show/Hide table of contents"
  description_wiki_subpages_reassign: "Choose new parent page"

  # Text direction: Left-to-Right (ltr) or Right-to-Left (rtl)
  direction: ltr

  ee:
    upsale:
      form_configuration:
        description: "Customize the form configuration with these additional features:"
        add_groups: "Add new attribute groups"
        rename_groups: "Rename attributes groups"
      project_filters:
        description_html: "Upgrade to %{link} to filter and sort on custom fields"

  enumeration_activities: "Activities (time tracking)"
  enumeration_work_package_priorities: "Work package priorities"
  enumeration_system_activity: "System Activity"
  enumeration_reported_project_statuses: "Reported project status"

  error_auth_source_sso_failed: "Single Sign-On (SSO) for user '%{value}' failed"
  error_can_not_archive_project: "This project cannot be archived: There is at least one work package assigned to a version defined in this project."
  error_can_not_delete_entry: "Unable to delete entry"
  error_can_not_delete_custom_field: "Unable to delete custom field"
  error_can_not_delete_type: "This type contains work packages and cannot be deleted."
  error_can_not_delete_standard_type: "Standard types cannot be deleted."
  error_can_not_invite_user: "Failed to send invitation to user."
  error_can_not_remove_role: "This role is in use and cannot be deleted."
  error_can_not_reopen_work_package_on_closed_version: "A work package assigned to a closed version cannot be reopened"
  error_check_user_and_role: "Please choose a user and a role."
  error_cookie_missing: 'The OpenProject cookie is missing. Please ensure that cookies are enabled, as this application will not properly function without.'
  error_custom_option_not_found: "Option does not exist."
  error_dependent_work_package: "Error in dependent work package #%{related_id} %{related_subject}: %{error}"
  error_enterprise_activation_user_limit: "Your account could not be activated (user limit reached). Please contact your administrator to gain access."
  error_failed_to_delete_entry: 'Failed to delete this entry.'
  error_invalid_selected_value: "Invalid selected value."
  error_invalid_group_by: "Can't group by: %{value}"
  error_invalid_query_column: "Invalid query column: %{value}"
  error_invalid_sort_criterion: "Can't sort by column: %{value}"
  error_pdf_export_too_many_columns: "Too many columns selected for the PDF export. Please reduce the number of columns."
  error_pdf_failed_to_export: "The PDF export could not be saved: %{error}"
  error_token_authenticity: 'Unable to verify Cross-Site Request Forgery token.'
  error_work_package_done_ratios_not_updated: "Work package done ratios not updated."
  error_work_package_not_found_in_project: "The work package was not found or does not belong to this project"
  error_must_be_project_member: "must be project member"
  error_no_default_work_package_status: "No default work package status is defined. Please check your configuration (Go to \"Administration -> Work package statuses\")."
  error_no_type_in_project: "No type is associated to this project. Please check the Project settings."
  error_omniauth_registration_timed_out: "The registration via an external authentication provider timed out. Please try again."
  error_scm_command_failed: "An error occurred when trying to access the repository: %{value}"
  error_scm_not_found: "The entry or revision was not found in the repository."
  error_unable_delete_status: "The work package status cannot be deleted since it is used by at least one work package."
  error_unable_delete_default_status: "Unable to delete the default work package status. Please select another default work package status before deleting the current one."
  error_unable_to_connect: "Unable to connect (%{value})"
  error_unable_delete_wiki: "Unable to delete the wiki page."
  error_unable_update_wiki: "Unable to update the wiki page."
  error_workflow_copy_source: "Please select a source type or role"
  error_workflow_copy_target: "Please select target type(s) and role(s)"
  error_menu_item_not_created: Menu item could not be added
  error_menu_item_not_saved: Menu item could not be saved
  error_wiki_root_menu_item_conflict: >
    Can't rename "%{old_name}" to "%{new_name}" due to a conflict in the resulting menu item
    with the existing menu item "%{existing_caption}" (%{existing_identifier}).

  error_external_authentication_failed: "An error occured during external authentication. Please try again."

  events:
    project: 'Project edited'
    changeset: 'Changeset edited'
    message: Message edited
    news: News
    reply: Replied
    time_entry: 'Timelog edited'
    wiki_page: 'Wiki page edited'
    work_package_closed: 'Work Package closed'
    work_package_edit: 'Work Package edited'
    work_package_note: 'Work Package note added'

  export:
    format:
      atom: "Atom"
      csv: "CSV"
      pdf: "PDF"
      pdf_with_descriptions: "PDF with descriptions"
      pdf_with_descriptions_and_attachments: "PDF with descriptions and attachments"
      pdf_with_attachments: "PDF with attachments"

  extraction:
    available:
      pdftotext: "Pdftotext available (optional)"
      unrtf: "Unrtf available (optional)"
      catdoc: "Catdoc available (optional)"
      xls2csv: "Xls2csv available (optional)"
      catppt: "Catppt available (optional)"
      tesseract: "Tesseract available (optional)"

  general_csv_decimal_separator: "."
  general_csv_encoding: "UTF-8"
  general_csv_separator: ","
  general_first_day_of_week: "7"
  general_lang_name: "English"
  general_pdf_encoding: "ISO-8859-1"
  general_text_no: "no"
  general_text_yes: "yes"
  general_text_No: "No"
  general_text_Yes: "Yes"

  gui_validation_error: "1 error"
  gui_validation_error_plural: "%{count} errors"

  homescreen:
    additional:
      projects: "Newest visible projects in this instance."
      no_visible_projects: "There are no visible projects in this instance."
      users: "Newest registered users in this instance."
    blocks:
      community: "OpenProject community"
      upsale:
        become_hero: "Become a hero!"
        title: "Upgrade to Enterprise Edition"
        description: "Boost your productivity with the Enterprise Edition"
        more_info: "More information"
        additional_features: "Additional powerful premium features"
        professional_support: "Professional support from the OpenProject experts"
        you_contribute: "Developers need to pay their bills, too. With Enterprise Edition you substantially contribute to this Open-Source community effort."
    links:
      upgrade_enterprise_edition: "Upgrade to Enterprise Edition"
      user_guides: "User guides"
      faq: "FAQ"
      glossary: "Glossary"
      shortcuts: "Shortcuts"
      forums: "Forums"
      blog: "OpenProject blog"
      boards: "Community forum"
      newsletter: "Security alerts / Newsletter"

  links:
    configuration_guide: 'Configuration guide'

  instructions_after_registration: "You can sign in as soon as your account has been activated by clicking %{signin}."
  instructions_after_logout: "You can sign in again by clicking %{signin}."
  instructions_after_error: "You can try to sign in again by clicking %{signin}. If the error persists, ask your admin for help."

  my_account:
    access_tokens:
      no_results:
        title: "No access tokens to display"
        description: "All of them have been disabled. They can be re-enabled in the administration menu."
      access_token: "Access token"
      headers:
        action: "Action"
        expiration: "Expires"
      indefinite_expiration: "Never"

  label_accessibility: "Accessibility"
  label_account: "Account"
  label_active: "Active"
  label_activate_user: 'Activate user'
  label_active_in_new_projects: "Active in new projects"
  label_activity: "Activity"
  label_add_edit_translations: "Add and edit translations"
  label_add_another_file: "Add another file"
  label_add_columns: "Add selected columns"
  label_add_note: "Add a note"
  label_add_related_work_packages: "Add related work packages"
  label_add_subtask: "Add subtask"
  label_added: "added"
  label_added_time_by: "Added by %{author} %{age} ago"
  label_additional_workflow_transitions_for_assignee: "Additional transitions allowed when the user is the assignee"
  label_additional_workflow_transitions_for_author: "Additional transitions allowed when the user is the author"
  label_administration: "Administration"
  label_advanced_settings: "Advanced settings"
  label_age: "Age"
  label_ago: "days ago"
  label_all: "all"
  label_all_time: "all time"
  label_all_words: "All words"
  label_all_open_wps: "All open"
  label_always_visible: "Always displayed"
  label_announcement: "Announcement"
  label_and_its_subprojects: "%{value} and its subprojects"
  label_api_access_key: "API access key"
  label_api_access_key_created_on: "API access key created %{value} ago"
  label_api_access_key_type: "API"
  label_applied_status: "Applied status"
  label_archive_project: "Archive project"
  label_ascending: "Ascending"
  label_assigned_to_me_work_packages: "Work packages assigned to me"
  label_associated_revisions: "Associated revisions"
  label_attachment_delete: "Delete file"
  label_attachment_new: "New file"
  label_attachment_plural: "Files"
  label_attribute: "Attribute"
  label_attribute_plural: "Attributes"
  label_auth_source: "Authentication mode"
  label_auth_source_new: "New authentication mode"
  label_auth_source_plural: "Authentication modes"
  label_authentication: "Authentication"
  label_available_project_work_package_categories: 'Available work package categories'
  label_available_project_boards: 'Available boards'
  label_available_project_versions: 'Available versions'
  label_available_project_repositories: 'Available repositories'
  label_api_documentation: "API documentation"
  label_between: "between"
  label_blocked_by: "blocked by"
  label_blocks: "blocks"
  label_blog: "Blog"
  label_board_locked: "Locked"
  label_board_new: "New forum"
  label_board_plural: "Forums"
  label_board_sticky: "Sticky"
  label_boolean: "Boolean"
  label_branch: "Branch"
  label_browse: "Browse"
  label_bulk_edit_selected_work_packages: "Bulk edit selected work packages"
  label_calendar: "Calendar"
  label_calendar_show: "Show Calendar"
  label_category: "Category"
  label_consent_settings: "User Consent"
  label_wiki_menu_item: Wiki menu item
  label_select_main_menu_item: Select new main menu item
  label_select_project: "Select a project"
  label_required_disk_storage: "Required disk storage"
  label_send_invitation: Send invitation
  label_change_plural: "Changes"
  label_change_properties: "Change properties"
  label_change_status: "Change status"
  label_change_status_of_user: "Change status of #{username}"
  label_change_view_all: "View all changes"
  label_changes_details: "Details of all changes"
  label_changeset: "Changeset"
  label_changeset_id: "Changeset ID"
  label_changeset_plural: "Changesets"
  label_checked: "checked"
  label_check_uncheck_all_in_column: "Check/Uncheck all in column"
  label_check_uncheck_all_in_row: "Check/Uncheck all in row"
  label_child_element: "Child element"
  label_chronological_order: "In chronological order"
  label_close_versions: "Close completed versions"
  label_closed_work_packages: "closed"
  label_collapse: "Collapse"
  label_collapsed_click_to_show: "Collapsed. Click to show"
  label_configuration: configuration
  label_comment_add: "Add a comment"
  label_comment_added: "Comment added"
  label_comment_delete: "Delete comments"
  label_comment_plural: "Comments"
  label_commits_per_author: "Commits per author"
  label_commits_per_month: "Commits per month"
  label_confirmation: "Confirmation"
  label_contains: "contains"
  label_content: "Content"
  label_copied: "copied"
  label_copy_to_clipboard: "Copy to clipboard"
  label_copy_same_as_target: "Same as target"
  label_copy_source: "Source"
  label_copy_target: "Target"
  label_copy_workflow_from: "Copy workflow from"
  label_copy_project: "Copy project"
  label_core_version: "Core version"
  label_current_status: "Current status"
  label_current_version: "Current version"
  label_custom_field_add_no_type: "Add this field to a work package type"
  label_custom_field_new: "New custom field"
  label_custom_field_plural: "Custom fields"
  label_custom_field_default_type: "Empty type"
  label_custom_style: "Design"
  label_date: "Date"
  label_date_and_time: "Date and time"
  label_date_from: "From"
  label_date_from_to: "From %{start} to %{end}"
  label_date_range: "Date range"
  label_date_to: "To"
  label_day_plural: "days"
  label_default: "Default"
  label_delete_user: "Delete user"
  label_delete_project: "Delete project"
  label_deleted: "deleted"
  label_deleted_custom_field: "(deleted custom field)"
  label_descending: "Descending"
  label_details: "Details"
  label_development_roadmap: "Development roadmap"
  label_diff: "diff"
  label_diff_inline: "inline"
  label_diff_side_by_side: "side by side"
  label_disabled: "disabled"
  label_display: "Display"
  label_display_per_page: "Per page: %{value}"
  label_display_used_statuses_only: "Only display statuses that are used by this type"
  label_download: "%{count} Download"
  label_download_plural: "%{count} Downloads"
  label_downloads_abbr: "D/L"
  label_duplicated_by: "duplicated by"
  label_duplicate: "duplicate"
  label_duplicates: "duplicates"
  label_edit: "Edit"
  label_enable_multi_select: "Toggle multiselect"
  label_enabled_project_custom_fields: 'Enabled custom fields'
  label_enabled_project_modules: 'Enabled modules'
  label_enabled_project_activities: 'Enabled time tracking activities'
  label_end_to_end: "end to end"
  label_end_to_start: "end to start"
  label_enumeration_new: "New enumeration value"
  label_enumeration_value: "Enumeration value"
  label_enumerations: "Enumerations"
  label_enterprise: "Enterprise"
  label_enterprise_active_users: "%{current}/%{limit} booked active users"
  label_enterprise_edition: "Enterprise Edition"
  label_environment: "Environment"
  label_estimates_and_time: "Estimates and time"
  label_equals: "is"
  label_example: "Example"
  label_export_to: "Also available in:"
  label_expanded_click_to_collapse: "Expanded. Click to collapse"
  label_f_hour: "%{value} hour"
  label_f_hour_plural: "%{value} hours"
  label_feed_plural: "Feeds"
  label_feeds_access_key: "RSS access key"
  label_feeds_access_key_created_on: "RSS access key created %{value} ago"
  label_feeds_access_key_type: "RSS"
  label_file_added: "File added"
  label_file_plural: "Files"
  label_filter_add: "Add filter"
  label_filter_plural: "Filters"
  label_filters_toggle: "Show/hide filters"
  label_float: "Float"
  label_folder: "Folder"
  label_follows: "follows"
  label_force_user_language_to_default: "Set language of users having a non allowed language to default"
  label_form_configuration: "Form configuration"
  label_gantt: "Gantt"
  label_gantt_chart: "Gantt chart"
  label_general: "General"
  label_generate_key: "Generate a key"
  label_git_path: "Path to .git directory"
  label_greater_or_equal: ">="
  label_group_by: "Group by"
  label_group_new: "New group"
  label_group: "Group"
  label_group_plural: "Groups"
  label_help: "Help"
  label_here: here
  label_hide: "Hide"
  label_history: "History"
  label_hierarchy_leaf: "Hierarchy leaf"
  label_home: "Home"
  label_in: "in"
  label_in_less_than: "in less than"
  label_in_more_than: "in more than"
  label_inactive: "Inactive"
  label_incoming_emails: "Incoming emails"
  label_includes: 'includes'
  label_index_by_date: "Index by date"
  label_index_by_title: "Index by title"
  label_information: "Information"
  label_information_plural: "Information"
  label_integer: "Integer"
  label_internal: "Internal"
  label_introduction_video: "Introduction video"
  label_invite_user: "Invite user"
  label_show_hide: "Show/hide"
  label_show_all_registered_users: "Show all registered users"
  label_journal: "Journal"
  label_journal_diff: "Description Comparison"
  label_language: "Language"
  label_jump_to_a_project: "Jump to a project..."
  label_language_based: "Based on user's language"
  label_last_activity: "Last activity"
  label_last_change_on: "Last change on"
  label_last_changes: "last %{count} changes"
  label_last_login: "Last login"
  label_last_month: "last month"
  label_last_n_days: "last %{count} days"
  label_last_week: "last week"
  label_latest_revision: "Latest revision"
  label_latest_revision_plural: "Latest revisions"
  label_ldap_authentication: "LDAP authentication"
  label_less_or_equal: "<="
  label_less_than_ago: "less than days ago"
  label_list: "List"
  label_loading: "Loading..."
  label_lock_user: 'Lock user'
  label_logged_as: "Logged in as"
  label_login: "Sign in"
  label_custom_logo: "Custom logo"
  label_custom_favicon: "Custom favicon"
  label_custom_touch_icon: "Custom touch icon"
  label_logout: "Sign out"
  label_main_menu: "Side Menu"
  label_manage_groups: "Manage groups"
  label_managed_repositories_vendor: "Managed %{vendor} repositories"
  label_max_size: "Maximum size"
  label_me: "me"
  label_member_new: "New member"
  label_member_plural: "Members"
  label_view_all_members: "View all members"
  label_menu_item_name: "Name of menu item"
  label_message: "Message"
  label_message_last: "Last message"
  label_message_new: "New message"
  label_message_plural: "Messages"
  label_message_posted: "Message added"
  label_min_max_length: "Min - Max length"
  label_minute_plural: "minutes"
  label_missing_api_access_key: "Missing API access key"
  label_missing_feeds_access_key: "Missing RSS access key"
  label_modification: "%{count} change"
  label_modified: "modified"
  label_module_plural: "Modules"
  label_modules: "Modules"
  label_month: "Month"
  label_months_from: "months from"
  label_more: "More"
  label_more_than_ago: "more than days ago"
  label_move_work_package: "Move work package"
  label_my_account: "My account"
  label_my_account_data: "My account data"
  label_my_page: "My page"
  label_my_page_block: "My page block"
  label_my_projects: "My projects"
  label_my_queries: "My custom queries"
  label_never: "Never"
  label_new: "New"
  label_new_statuses_allowed: "New statuses allowed"
  label_news_added: "News added"
  label_news_comment_added: "Comment added to a news"
  label_news_latest: "Latest news"
  label_news_new: "Add news"
  label_news_edit: "Edit news"
  label_news_plural: "News"
  label_news_view_all: "View all news"
  label_next: "Next"
  label_next_week: "Next week"
  label_no_change_option: "(No change)"
  label_no_data: "No data to display"
  label_no_parent_page: "No parent page"
  label_nothing_display: "Nothing to display"
  label_nobody: "nobody"
  label_none: "none"
  label_none_parentheses: "(none)"
  label_not_contains: "doesn't contain"
  label_not_equals: "is not"
  label_notify_member_plural: "Email updates"
  label_on: "on"
  label_open_menu: "Open menu"
  label_open_work_packages: "open"
  label_open_work_packages_plural: "open"
  label_openproject_website: "OpenProject website"
  label_optional_description: "Description"
  label_options: "Options"
  label_other: "Other"
  label_overall_activity: "Overall activity"
  label_overall_spent_time: "Overall spent time"
  label_overview: "Overview"
  label_page_title: "Page title"
  label_part_of: "part of"
  label_password_lost: "Forgot your password?"
  label_password_rule_lowercase: "Lowercase"
  label_password_rule_numeric: "Numeric Characters"
  label_password_rule_special: "Special Characters"
  label_password_rule_uppercase: "Uppercase"
  label_path_encoding: "Path encoding"
  label_pdf_with_descriptions: "PDF with Descriptions"
  label_per_page: "Per page"
  label_people: "People"
  label_permissions: "Permissions"
  label_permissions_report: "Permissions report"
  label_personalize_page: "Personalize this page"
  label_planning: "Planning"
  label_please_login: "Please log in"
  label_plugins: "Plugins"
  label_precedes: "precedes"
  label_preferences: "Preferences"
  label_preview: "Preview"
  label_previous: "Previous"
  label_previous_week: "Previous week"
  label_principal_invite_via_email: " or invite new users via email"
  label_principal_search: "Add existing users or groups"
  label_product_version: "Product version"
  label_professional_support: "Professional support"
  label_profile: "Profile"
  label_project_all: "All Projects"
  label_project_count: "Total number of projects"
  label_project_copy_notifications: "Send email notifications during the project copy"
  label_project_latest: "Latest projects"
  label_project_default_type: "Allow empty type"
  label_project_hierarchy: "Project hierarchy"
  label_project_new: "New project"
  label_project_plural: "Projects"
  label_project_settings: "Project settings"
  label_projects_storage_information: "%{count} projects using %{storage} disk storage"
  label_project_view_all: "View all projects"
  label_project_show_details: "Show project details"
  label_project_hide_details: "Hide project details"
  label_public_projects: "Public projects"
  label_query_new: "New query"
  label_query_plural: "Custom queries"
  label_query_menu_item: "Query menu item"
  label_read: "Read..."
  label_register: "Create a new account"
  label_register_with_developer: "Register as developer"
  label_registered_on: "Registered on"
  label_registration_activation_by_email: "account activation by email"
  label_registration_automatic_activation: "automatic account activation"
  label_registration_manual_activation: "manual account activation"
  label_related_work_packages: "Related work packages"
  label_relates: "related to"
  label_relates_to: "related to"
  label_relation_delete: "Delete relation"
  label_relation_new: "New relation"
  label_release_notes: "Release notes"
  label_remove_columns: "Remove selected columns"
  label_renamed: "renamed"
  label_reply_plural: "Replies"
  label_report: "Report"
  label_report_bug: "Report a bug"
  label_report_plural: "Reports"
  label_reported_work_packages: "Reported work packages"
  label_reporting: "Reporting"
  label_reporting_plural: "Reportings"
  label_repository: "Repository"
  label_repository_root: "Repository root"
  label_repository_plural: "Repositories"
  label_required: 'required'
  label_requires: 'requires'
  label_responsible_for_work_packages: "Work packages I am accountable for"
  label_result_plural: "Results"
  label_reverse_chronological_order: "In reverse chronological order"
  label_revision: "Revision"
  label_revision_id: "Revision %{value}"
  label_revision_plural: "Revisions"
  label_roadmap: "Roadmap"
  label_roadmap_edit: "Edit roadmap %{name}"
  label_roadmap_due_in: "Due in %{value}"
  label_roadmap_no_work_packages: "No work packages for this version"
  label_roadmap_overdue: "%{value} late"
  label_role_and_permissions: "Roles and permissions"
  label_role_new: "New role"
  label_role_plural: "Roles"
  label_role_search: "Assign role to new members"
  label_scm: "SCM"
  label_search: "Search"
  label_search_titles_only: "Search titles only"
  label_send_information: "Send account information to the user"
  label_send_test_email: "Send a test email"
  label_settings: "Settings"
  label_system_settings: "System settings"
  label_show_completed_versions: "Show completed versions"
  label_sort: "Sort"
  label_sort_by: "Sort by %{value}"
  label_sorted_by: "sorted by %{value}"
  label_sort_higher: "Move up"
  label_sort_highest: "Move to top"
  label_sort_lower: "Move down"
  label_sort_lowest: "Move to bottom"
  label_spent_time: "Spent time"
  label_start_to_end: "start to end"
  label_start_to_start: "start to start"
  label_statistics: "Statistics"
  label_status: "Status"
  label_status_updated: "Work package status updated"
  label_stay_logged_in: "Stay logged in"
  label_storage_free_space: "Remaining disk space"
  label_storage_used_space: "Used disk space"
  label_storage_group: "Storage filesystem %{identifier}"
  label_storage_for: "Encompasses storage for"
  label_string: "Text"
  label_subproject: "Subproject"
  label_subproject_new: "New subproject"
  label_subproject_plural: "Subprojects"
  label_subtask_plural: "Subtasks"
  label_summary: "Summary"
  label_system: "System"
  label_system_storage: "Storage information"
  label_table_of_contents: "Table of contents"
  label_tag: "Tag"
  label_text: "Long text"
  label_this_month: "this month"
  label_this_week: "this week"
  label_this_year: "this year"
  label_time_entry_plural: "Spent time"
  label_time_sheet_menu: "Time sheet"
  label_time_tracking: "Time tracking"
  label_today: "today"
  label_top_menu: "Top Menu"
  label_topic_plural: "Topics"
  label_total: "Total"
  label_type_new: "New type"
  label_type_plural: "Types"
  label_ui: "User Interface"
  label_update_work_package_done_ratios: "Update work package done ratios"
  label_updated_time: "Updated %{value} ago"
  label_updated_time_at: "%{author} %{age}"
  label_updated_time_by: "Updated by %{author} %{age} ago"
  label_used_by: "Used by"
  label_used_by_types: "Used by types"
  label_used_in_projects: "Used in projects"
  label_user: "User"
  label_user_activity: "%{value}'s activity"
  label_user_anonymous: "Anonymous"
  label_user_mail_option_all: "For any event on all my projects"
  label_user_mail_option_none: "No events"
  label_user_mail_option_only_assigned: "Only for things I am assigned to"
  label_user_mail_option_only_my_events: "Only for things I watch or I'm involved in"
  label_user_mail_option_only_owner: "Only for things I am the owner of"
  label_user_mail_option_selected: "For any event on the selected projects only"
  label_user_new: "New user"
  label_user_plural: "Users"
  label_user_search: "Search for user"
  label_version_new: "New version"
  label_version_plural: "Versions"
  label_version_sharing_descendants: "With subprojects"
  label_version_sharing_hierarchy: "With project hierarchy"
  label_version_sharing_none: "Not shared"
  label_version_sharing_system: "With all projects"
  label_version_sharing_tree: "With project tree"
  label_videos: "Videos"
  label_view_all_revisions: "View all revisions"
  label_view_diff: "View differences"
  label_view_revisions: "View revisions"
  label_watched_work_packages: "Watched work packages"
  label_week: "Week"
  label_wiki_content_added: "Wiki page added"
  label_wiki_content_updated: "Wiki page updated"
  label_wiki_toc: "Table of Contents"
  label_wiki_dont_show_menu_item: "Do not show this wikipage in project navigation"
  label_wiki_edit: "Wiki edit"
  label_wiki_edit_plural: "Wiki edits"
  label_wiki_page_attachments: "Wiki page attachments"
  label_wiki_page_id: "Wiki page ID"
  label_wiki_navigation: "Wiki navigation"
  label_wiki_page: "Wiki page"
  label_wiki_page_plural: "Wiki pages"
  label_wiki_show_index_page_link: "Show submenu item 'Table of Contents'"
  label_wiki_show_menu_item: "Show as menu item in project navigation"
  label_wiki_show_new_page_link: "Show submenu item 'Create new child page'"
  label_wiki_show_submenu_item: "Show as submenu item of "
  label_wiki_start: "Start page"
  label_work_package: "Work package"
  label_work_package_added: "Work package added"
  label_work_package_attachments: "Work package attachments"
  label_work_package_category_new: "New category"
  label_work_package_category_plural: "Work package categories"
  label_work_package_hierarchy: "Work package hierarchy"
  label_work_package_new: "New work package"
  label_work_package_note_added: "Work package note added"
  label_work_package_edit: "Edit work package %{name}"
  label_work_package_plural: "Work packages"
  label_work_package_priority_updated: "Work package priority updated"
  label_work_package_status: "Work package status"
  label_work_package_status_new: "New status"
  label_work_package_status_plural: "Work package statuses"
  label_work_package_types: "Work package types"
  label_work_package_updated: "Work package updated"
  label_work_package_tracking: "Work package tracking"
  label_work_package_view_all: "View all work packages"
  label_work_package_view_all_assigned_to_me: "View all work packages assigned to me"
  label_work_package_view_all_reported_by_me: "View all work packages reported by me"
  label_work_package_view_all_responsible_for: "View all work packages that I am accountable for"
  label_work_package_view_all_watched: "View all watched work packages"
  label_work_package_watchers: "Watchers"
  label_workflow: "Workflow"
  label_workflow_plural: "Workflows"
  label_workflow_summary: "Summary"
  label_x_closed_work_packages_abbr:
    one: "1 closed"
    other: "%{count} closed"
    zero: "0 closed"
  label_x_comments:
    one: "1 comment"
    other: "%{count} comments"
    zero: "no comments"
  label_x_open_work_packages_abbr:
    one: "1 open"
    other: "%{count} open"
    zero: "0 open"
  label_x_open_work_packages_abbr_on_total:
    one: "1 open / %{total}"
    other: "%{count} open / %{total}"
    zero: "0 open / %{total}"
  label_x_projects:
    one: "1 project"
    other: "%{count} projects"
    zero: "no projects"
  label_year: "Year"
  label_yesterday: "yesterday"
  label_keyboard_function: "Function"
  label_keyboard_shortcut: "Shortcut"
  label_keyboard_accesskey: "Accesskey"
  label_keyboard_shortcut_help_heading: "Available Keyboard Shortcuts"
  label_keyboard_shortcut_within_project: "Project related shortcuts:"
  label_keyboard_shortcut_global_shortcuts: "Global shortcuts:"
  label_keyboard_shortcut_some_pages_only: "Special shortcuts:"
  label_keyboard_shortcut_search_global: "Global search"
  label_keyboard_shortcut_search_project: "Find a project"
  label_keyboard_shortcut_go_my_page: "Go to my page"
  label_keyboard_shortcut_show_help: "Show this help message"
  label_keyboard_shortcut_go_overview: "Go to project overview"
  label_keyboard_shortcut_go_work_package: "Go to project work packages"
  label_keyboard_shortcut_go_wiki: "Go to project wiki"
  label_keyboard_shortcut_go_activity: "Go to project activities"
  label_keyboard_shortcut_go_calendar: "Go to project calendar"
  label_keyboard_shortcut_go_news: "Go to project news"
  label_keyboard_shortcut_go_timelines: "Go to timelines"
  label_keyboard_shortcut_new_work_package: "Create new work package"
  label_keyboard_shortcut_details_package: "Show work packages details pane"
  label_keyboard_shortcut_go_edit: "Go to edit the current item (on detail pages only)"
  label_keyboard_shortcut_open_more_menu: "Open more-menu (on detail pages only)"
  label_keyboard_shortcut_go_preview: "Go to preview the current edit (on edit pages only)"
  label_keyboard_shortcut_focus_previous_item: "Focus previous list element (on some lists only)"
  label_keyboard_shortcut_focus_next_item: "Focus next list element (on some lists only)"
  label_visible_elements: Visible elements

  auth_source:
    using_abstract_auth_source: "Can't use an abstract authentication source."
    ldap_error: "LDAP-Error: %{error_message}"
    ldap_auth_failed: "Could not authenticate at the LDAP-Server."

  macro_execution_error: "Error executing the macro %{macro_name}"
  macro_unavailable: "Macro %{macro_name} cannot be displayed."
  macros:
    placeholder: '[Placeholder] Macro %{macro_name}'
    errors:
      missing_or_invalid_parameter: 'Missing or invalid macro parameter.'
    legacy_warning:
      timeline: 'This legacy timeline macro has been removed and is no longer available. You can replace the functionality with an embedded table macro.'
    include_wiki_page:
      errors:
        page_not_found: "Cannot find the wiki page '%{name}'."
        circular_inclusion: "Circular inclusion of pages detected."
    create_work_package_link:
      errors:
        no_project_context: 'Calling create_work_package_link macro from outside project context.'
        invalid_type: "No type found with name '%{type}' in project '%{project}'."
      link_name: 'New work package'
      link_name_type: 'New %{type_name}'

  mail:
    actions: 'Actions'

  mail_body_account_activation_request: "A new user (%{value}) has registered. The account is pending your approval:"
  mail_body_account_information: "Your account information"
  mail_body_account_information_external: "You can use your %{value} account to log in."
  mail_body_lost_password: "To change your password, click on the following link:"
  mail_body_register: "To activate your account, click on the following link:"
  mail_body_reminder: "%{count} work package(s) that are assigned to you are due in the next %{days} days:"
  mail_body_wiki_content_added: "The '%{id}' wiki page has been added by %{author}."
  mail_body_wiki_content_updated: "The '%{id}' wiki page has been updated by %{author}."
  mail_subject_account_activation_request: "%{value} account activation request"
  mail_subject_lost_password: "Your %{value} password"
  mail_subject_register: "Your %{value} account activation"
  mail_subject_reminder: "%{count} work package(s) due in the next %{days} days"
  mail_subject_wiki_content_added: "'%{id}' wiki page has been added"
  mail_subject_wiki_content_updated: "'%{id}' wiki page has been updated"

  mail_user_activation_limit_reached:
    subject: User activation limit reached
    message: |
      A new user (%{email}) tried to create an account on an OpenProject environment that you manage (%{host}).
      The user cannot activate their account since the user limit has been reached.
    steps:
      label: "To allow the user to sign in you can either: "
      a: "Upgrade your payment plan ([here](upgrade_url))" # here turned into a link
      b: "Lock or delete an existing user ([here](users_url))" # here turned into a link

  more_actions: "More functions"

  noscript_description: "You need to activate JavaScript in order to use OpenProject!"
  noscript_heading: "JavaScript disabled"
  noscript_learn_more: "Learn more"

  notice_accessibility_mode: The accessibility mode can be enabled in your [account settings](url).
  notice_account_activated: "Your account has been activated. You can now log in."
  notice_account_already_activated: The account has already been activated.
  notice_account_invalid_token: Invalid activation token
  notice_account_invalid_credentials: "Invalid user or password"
  notice_account_invalid_credentials_or_blocked: "Invalid user or password or the account is blocked due to multiple failed login attempts. If so, it will be unblocked automatically in a short time."
  notice_account_lost_email_sent: "An email with instructions to choose a new password has been sent to you."
  notice_account_new_password_forced: "A new password is required."
  notice_account_password_expired: "Your password expired after %{days} days. Please set a new one."
  notice_account_password_updated: "Password was successfully updated."
  notice_account_pending: "Your account was created and is now pending administrator approval."
  notice_account_register_done: "Account was successfully created. To activate your account, click on the link that was emailed to you."
  notice_account_unknown_email: "Unknown user."
  notice_account_update_failed: "Account setting could not be saved. Please have a look at your account page."
  notice_account_updated: "Account was successfully updated."
  notice_account_wrong_password: "Wrong password"
  notice_account_registered_and_logged_in: "Welcome, your account has been activated. You are logged in now."
  notice_activation_failed: The account could not be activated.
  notice_auth_stage_verification_error: "Could not verify stage '%{stage}'."
  notice_auth_stage_wrong_stage: "Expected to finish authentication stage '%{expected}', but '%{actual}' returned."
  notice_auth_stage_error: "Authentication stage '%{stage}' failed."
  notice_can_t_change_password: "This account uses an external authentication source. Impossible to change the password."
  notice_custom_options_deleted: "Option '%{option_value}' and its %{num_deleted} occurrences were deleted."
  notice_email_error: "An error occurred while sending mail (%{value})"
  notice_email_sent: "An email was sent to %{value}"
  notice_failed_to_save_work_packages: "Failed to save %{count} work package(s) on %{total} selected: %{ids}."
  notice_failed_to_save_members: "Failed to save member(s): %{errors}."

  notice_file_not_found: "The page you were trying to access doesn't exist or has been removed."
  notice_forced_logout: "You have been automatically logged out after %{ttl_time} minutes of inactivity."
  notice_internal_server_error: "An error occurred on the page you were trying to access. If you continue to experience problems please contact your %{app_title} administrator for assistance."
  notice_work_package_done_ratios_updated: "Work package done ratios updated."
  notice_locking_conflict: "Information has been updated by at least one other user in the meantime."
  notice_locking_conflict_additional_information: "The update(s) came from %{users}."
  notice_locking_conflict_reload_page: "Please reload the page, review the changes and reapply your updates."
  notice_member_added: Added %{name} to the project.
  notice_members_added: Added %{number} users to the project.
  notice_member_removed: "Removed %{user} from project."
  notice_member_deleted: "%{user} has been removed from the project and deleted."
  notice_no_principals_found: "No results found."
  notice_bad_request: "Bad Request."
  notice_not_authorized: "You are not authorized to access this page."
  notice_not_authorized_archived_project: "The project you're trying to access has been archived."
  notice_password_confirmation_failed: "Your password is not correct. Cannot continue."
  notice_principals_found_multiple: "There are %{number} results found. \n Tab to focus the first result."
  notice_principals_found_single: "There is one result. \n Tab to focus it."
  notice_project_not_deleted: "The project wasn't deleted."
  notice_successful_connection: "Successful connection."
  notice_successful_create: "Successful creation."
  notice_successful_delete: "Successful deletion."
  notice_successful_update: "Successful update."
  notice_to_many_principals_to_display: "There are too many results.\nNarrow down the search by typing in the name of the new member (or group)."
  notice_unable_delete_time_entry: "Unable to delete time log entry."
  notice_unable_delete_version: "Unable to delete version."
  notice_user_missing_authentication_method: User has yet to choose a password or another way to sign in.
  notice_user_invitation_resent: An invitation has been sent to %{email}.
  present_access_key_value: "Your %{key_name} is: %{value}"
  notice_automatic_set_of_standard_type: "Set standard type automatically."
  notice_logged_out: "You have been logged out."
  notice_wont_delete_auth_source: The authentication mode cannot be deleted as long as there are still users using it.
  notice_project_cannot_update_custom_fields: "You cannot update the project's available custom fields. The project is invalid: %{errors}"
  notice_attachment_migration_wiki_page: >
    This page was generated automatically during the update of OpenProject.
    It contains all attachments previously associated with the %{container_type} "%{container_name}".

  # Default format for numbers
  number:
    format:
      delimiter: ""
      precision: 3
      separator: "."
    human:
      format:
        delimiter: ""
        precision: 1
      storage_units:
        format: "%n %u"
        units:
          byte:
            one: "Byte"
            other: "Bytes"
          gb: "GB"
          kb: "kB"
          mb: "MB"
          tb: "TB"

  onboarding:
    heading_getting_started: "Get an overview"
    text_getting_started_description: "Get a quick overview of project management and team collaboration with OpenProject."
    text_show_again: "You can restart this video from the help menu"
    welcome: "Welcome to OpenProject"
    select_language: "Please select your language for OpenProject"

  permission_add_work_package_notes: "Add notes"
  permission_add_work_packages: "Add work packages"
  permission_add_messages: "Post messages"
  permission_add_project: "Create project"
  permission_add_subprojects: "Create subprojects"
  permission_add_work_package_watchers: "Add watchers"
  permission_browse_repository: "Read-only access to repository (browse and checkout)"
  permission_change_wiki_parent_page: "Change parent wiki page"
  permission_comment_news: "Comment news"
  permission_commit_access: "Read/write access to repository (commit)"
  permission_copy_projects: "Copy projects"
  permission_delete_work_package_watchers: "Delete watchers"
  permission_delete_work_packages: "Delete work packages"
  permission_delete_messages: "Delete messages"
  permission_delete_own_messages: "Delete own messages"
  permission_delete_reportings: "Delete reportings"
  permission_delete_timelines: "Delete timelines"
  permission_delete_wiki_pages: "Delete wiki pages"
  permission_delete_wiki_pages_attachments: "Delete attachments"
  permission_edit_work_package_notes: "Edit notes"
  permission_edit_work_packages: "Edit work packages"
  permission_edit_messages: "Edit messages"
  permission_edit_own_work_package_notes: "Edit own notes"
  permission_edit_own_messages: "Edit own messages"
  permission_edit_own_time_entries: "Edit own time logs"
  permission_edit_project: "Edit project"
  permission_edit_reportings: "Edit reportings"
  permission_edit_time_entries: "Edit time logs"
  permission_edit_timelines: "Edit timelines"
  permission_edit_wiki_pages: "Edit wiki pages"
  permission_export_work_packages: "Export work packages"
  permission_export_wiki_pages: "Export wiki pages"
  permission_list_attachments: "List attachments"
  permission_log_time: "Log spent time"
  permission_manage_boards: "Manage forums"
  permission_manage_categories: "Manage work package categories"
  permission_manage_work_package_relations: "Manage work package relations"
  permission_manage_members: "Manage members"
  permission_manage_news: "Manage news"
  permission_manage_project_activities: "Manage project activities"
  permission_manage_public_queries: "Manage public views"
  permission_manage_repository: "Manage repository"
  permission_manage_subtasks: "Manage subtasks"
  permission_manage_versions: "Manage versions"
  permission_manage_wiki: "Manage wiki"
  permission_manage_wiki_menu: "Manage wiki menu"
  permission_move_work_packages: "Move work packages"
  permission_protect_wiki_pages: "Protect wiki pages"
  permission_rename_wiki_pages: "Rename wiki pages"
  permission_save_queries: "Save views"
  permission_select_project_modules: "Select project modules"
  permission_manage_types: "Select types"
  permission_view_calendar: "View calendar"
  permission_view_changesets: "View repository revisions in OpenProject"
  permission_view_commit_author_statistics: "View commit author statistics"
  permission_view_work_package_watchers: "View watchers list"
  permission_view_work_packages: "View work packages"
  permission_view_messages: "View messages"
  permission_view_members: "View members"
  permission_view_reportings: "View reportings"
  permission_view_time_entries: "View spent time"
  permission_view_timelines: "View timelines"
  permission_view_wiki_edits: "View wiki history"
  permission_view_wiki_pages: "View wiki"

  placeholders:
    default: "-"

  project:
    destroy:
      confirmation: "If you continue, the project %{identifier} and all related data will be permanently destroyed."
      info: "Deleting the project is an irreversible action."
      project_verification: "Enter the project's name %{name} to verify the deletion."
      subprojects_confirmation: "Its subproject(s): %{value} will also be deleted."
      title: "Delete the project %{name}"
    identifier:
      warning_one: Members of the project will have to relocate the project's repositories.
      warning_two: Existing links to the project will no longer work.
      title: Change the project's identifier
    archive:
      are_you_sure: "Are you sure you want to archive the project '%{name}'?"

  project_module_activity: "Activity"
  project_module_boards: "Forums"
  project_module_calendar: "Calendar"
  project_module_work_package_tracking: "Work package tracking"
  project_module_news: "News"
  project_module_repository: "Repository"
  project_module_time_tracking: "Time tracking"
  project_module_timelines: "Timelines"
  project_module_wiki: "Wiki"

  query:
    attribute_and_direction: "%{attribute} (%{direction})"

  # possible query parameters (e.g. issue queries),
  # which are not attributes of an AR-Model.
  query_fields:
    active_or_archived: "Active or archived"
    assigned_to_role: "Assignee's role"
    member_of_group: "Assignee's group"
    assignee_or_group: "Assignee or belonging group"
    subproject_id: "Subproject"
    name_or_identifier: "Name or identifier"

  repositories:
    at_identifier: 'at %{identifier}'
    atom_revision_feed: 'Atom revision feed'
    autofetch_information: "Check this if you want repositories to be updated automatically when accessing the repository module page.\nThis encompasses the retrieval of commits from the repository and refreshing the required disk storage."
    checkout:
      access:
        readwrite: 'Read + Write'
        read: 'Read-only'
        none: 'No checkout access, you may only view the repository through this application.'
      access_permission: 'Your permissions on this repository'
      url: "Checkout URL"
      base_url_text: "The base URL to use for generating checkout URLs (e.g., https://myserver.example.org/repos/).\nNote: The base URL is only used for rewriting checkout URLs in managed repositories. Other repositories are not altered."
      default_instructions:
        git: |-
          The data contained in this repository can be downloaded to your computer with Git.
          Please consult the documentation of Git if you need more information on the checkout procedure and available clients.
        subversion: |-
          The data contained in this repository can be downloaded to your computer with Subversion.
          Please consult the documentation of Subversion if you need more information on the checkout procedure and available clients.
      enable_instructions_text: "Displays checkout instructions defined below on all repository-related pages."
      instructions: "Checkout instructions"
      show_instructions: "Display checkout instructions"
      text_instructions: "This text is displayed alongside the checkout URL for guidance on how to check out the repository."
      not_available: "Checkout instructions are not defined for this repository. Ask your administrator to enable them for this repository in the system settings."
    create_managed_delay: "Please note: The repository is managed, it is created asynchronously on the disk and will be available shortly."
    create_successful: "The repository has been registered."
    delete_sucessful: "The repository has been deleted."
    destroy:
      confirmation: "If you continue, this will permanently delete the managed repository."
      info: "Deleting the repository is an irreversible action."
      info_not_managed: "Note: This will NOT delete the contents of this repository, as it is not managed by OpenProject."
      managed_path_note: "The following directory will be erased: %{path}"
      repository_verification: "Enter the project's identifier %{identifier} to verify the deletion of its repository."
      subtitle: "Do you really want to delete the %{repository_type} of the project %{project_name}?"
      subtitle_not_managed: "Do you really want to remove the linked %{repository_type} %{url} from the project %{project_name}?"
      title: "Delete the %{repository_type}"
      title_not_managed: "Remove the linked %{repository_type}?"
    errors:
      build_failed: "Unable to create the repository with the selected configuration. %{reason}"
      managed_delete: "Unable to delete the managed repository."
      managed_delete_local: "Unable to delete the local repository on filesystem at '%{path}': %{error_message}"
      empty_repository: "The repository exists, but is empty. It does not contain any revisions yet."
      exists_on_filesystem: "The repository directory already exists in the filesystem."
      filesystem_access_failed: "An error occurred while accessing the repository in the filesystem: %{message}"
      not_manageable: "This repository vendor cannot be managed by OpenProject."
      path_permission_failed: "An error occurred trying to create the following path: %{path}. Please ensure that OpenProject may write to that folder."
      unauthorized: "You're not authorized to access the repository or the credentials are invalid."
      unavailable: "The repository is unavailable."
      exception_title: "Cannot access the repository: %{message}"
      disabled_or_unknown_type: "The selected type %{type} is disabled or no longer available for the SCM vendor %{vendor}."
      disabled_or_unknown_vendor: "The SCM vendor %{vendor} is disabled or no longer available."
      remote_call_failed: "Calling the managed remote failed with message '%{message}' (Code: %{code})"
      remote_invalid_response: "Received an invalid response from the managed remote."
      remote_save_failed: "Could not save the repository with the parameters retrieved from the remote."
    git:
      instructions:
        managed_url: "This is the URL of the managed (local) Git repository."
        path: >-
          Specify the path to your local Git repository ( e.g., %{example_path} ).
          You can also use remote repositories which are cloned to a local copy by
          using a value starting with http(s):// or file://.
        path_encoding: "Override Git path encoding (Default: UTF-8)"
      local_title: "Link existing local Git repository"
      local_url: "Local URL"
      local_introduction: "If you have an existing local Git repository, you can link it with OpenProject to access it from within the application."
      managed_introduction: "Let OpenProject create and integrate a local Git repository automatically."
      managed_title: "Git repository integrated into OpenProject"
      managed_url: "Managed URL"
      path: "Path to Git repository"
      path_encoding: "Path encoding"
    go_to_revision: "Go to revision"
    managed_remote: "Managed repositories for this vendor are handled remotely."
    managed_remote_note: "Information on the URL and path of this repository is not available prior to its creation."
    managed_url: "Managed URL"
    settings:
      automatic_managed_repos_disabled: "Disable automatic creation"
      automatic_managed_repos: "Automatic creation of managed repositories"
      automatic_managed_repos_text: "By setting a vendor here, newly created projects will automatically receive a managed repository of this vendor."
    scm_vendor: "Source control management system"
    scm_type: "Repository type"
    scm_types:
      local: "Link existing local repository"
      existing: "Link existing repository"
      managed: "Create new repository in OpenProject"
    storage:
      not_available: "Disk storage consumption is not available for this repository."
      update_timeout: "Keep the last required disk space information for a repository for N minutes.\nAs counting the required disk space of a repository may be costly, increase this value to reduce performance impact."
    subversion:
      existing_title: "Existing Subversion repository"
      existing_introduction: "If you have an existing Subversion repository, you can link it with OpenProject to access it from within the application."
      existing_url: "Existing URL"
      instructions:
        managed_url: "This is the URL of the managed (local) Subversion repository."
        url: "Enter the repository URL. This may either target a local repository (starting with %{local_proto} ), or a remote repository.\nThe following URL schemes are supported:"
      managed_title: "Subversion repository integrated into OpenProject"
      managed_introduction: "Let OpenProject create and integrate a local Subversion repository automatically."
      managed_url: "Managed URL"
      password: "Repository Password"
      username: "Repository username"
    truncated: "Sorry, we had to truncate this directory to %{limit} files. %{truncated} entries were omitted from the list."
    named_repository: "%{vendor_name} repository"
    update_settings_successful: "The settings have been sucessfully saved."
    url: "URL to repository"
    warnings:
      cannot_annotate: "This file cannot be annotated."

  search_input_placeholder: "Search ..."

  setting_email_delivery_method: "Email delivery method"
  setting_sendmail_location: "Location of the sendmail executable"
  setting_smtp_enable_starttls_auto: "Automatically use STARTTLS if available"
  setting_smtp_address: "SMTP server"
  setting_smtp_port: "SMTP port"
  setting_smtp_authentication: "SMTP authentication"
  setting_smtp_user_name: "SMTP username"
  setting_smtp_password: "SMTP password"
  setting_smtp_domain: "SMTP HELLO domain"
  setting_activity_days_default: "Days displayed on project activity"
  setting_app_subtitle: "Application subtitle"
  setting_app_title: "Application title"
  setting_attachment_max_size: "Attachment max. size"
  setting_autofetch_changesets: "Autofetch repository changes"
  setting_autologin: "Autologin"
  setting_available_languages: "Available languages"
  setting_bcc_recipients: "Blind carbon copy recipients (bcc)"
  setting_brute_force_block_after_failed_logins: "Block user after this number of failed login attempts"
  setting_brute_force_block_minutes: "Time the user is blocked for"
  setting_cache_formatted_text: "Cache formatted text"
  setting_use_wysiwyg_description: "Select to enable CKEditor5 WYSIWYG editor for all users by default. CKEditor has limited functionality for GFM Markdown."
  setting_column_options: "Customize the appearance of the work package lists"
  setting_commit_fix_keywords: "Fixing keywords"
  setting_commit_logs_encoding: "Commit messages encoding"
  setting_commit_logtime_activity_id: "Activity for logged time"
  setting_commit_logtime_enabled: "Enable time logging"
  setting_commit_ref_keywords: "Referencing keywords"
  setting_consent_time: "Consent time"
  setting_consent_info: "Consent information text"
  setting_consent_required: "Consent required"
  setting_consent_decline_mail: "Consent contact mail address"
  setting_cross_project_work_package_relations: "Allow cross-project work package relations"
  setting_date_format: "Date format"
  setting_default_language: "Default language"
  setting_default_notification_option: "Default notification option"
  setting_default_projects_modules: "Default enabled modules for new projects"
  setting_default_projects_public: "New projects are public by default"
  setting_diff_max_lines_displayed: "Max number of diff lines displayed"
  setting_display_subprojects_work_packages: "Display subprojects work packages on main projects by default"
  setting_emails_footer: "Emails footer"
  setting_emails_header: "Emails header"
  setting_email_login: "Use e-mail as login"
  setting_enabled_scm: "Enabled SCM"
  setting_feeds_enabled: "Enable Feeds"
  setting_feeds_limit: "Feed content limit"
  setting_file_max_size_displayed: "Max size of text files displayed inline"
  setting_host_name: "Host name"
  setting_invitation_expiration_days: "Activation E-Mail expires after"
  setting_work_package_done_ratio: "Calculate the work package done ratio with"
  setting_work_package_done_ratio_field: "Use the work package field"
  setting_work_package_done_ratio_status: "Use the work package status"
  setting_work_package_done_ratio_disabled: "Disable (hide the progress)"
  setting_work_package_list_default_columns: "Display by default"
  setting_work_package_list_summable_columns: "Summable"
  setting_work_package_properties: "Work package properties"
  setting_work_package_startdate_is_adddate: "Use current date as start date for new work packages"
  setting_work_packages_export_limit: "Work packages export limit"
  setting_journal_aggregation_time_minutes: "Display journals as aggregated within"
  setting_log_requesting_user: "Log user login, name, and mail address for all requests"
  setting_login_required: "Authentication required"
  setting_mail_from: "Emission email address"
  setting_mail_handler_api_enabled: "Enable incoming email web service"
  setting_mail_handler_api_description: "The email web handler enables OpenProject to receive emails containing specific commands as an instrumentation mechanism (e.g., to create and update work packages)."
  setting_mail_handler_api_key: "API key"
  setting_mail_handler_body_delimiters: "Truncate emails after one of these lines"
  setting_mail_handler_body_delimiter_regex: "Truncate emails matching this regex"
  setting_new_project_user_role_id: "Role given to a non-admin user who creates a project"
  setting_password_active_rules: "Active character classes"
  setting_password_count_former_banned: "Number of most recently used passwords banned for reuse"
  setting_password_days_valid: "Number of days, after which to enforce a password change"
  setting_password_min_length: "Minimum length"
  setting_password_min_adhered_rules: "Minimum number of required classes"
  setting_per_page_options: "Objects per page options"
  setting_plain_text_mail: "Plain text mail (no HTML)"
  setting_protocol: "Protocol"
  setting_registration_footer: "Registration footer"
  setting_repositories_automatic_managed_vendor: "Automatic repository vendor type"
  setting_repositories_encodings: "Repositories encodings"
  setting_repository_authentication_caching_enabled: "Enable caching for authentication request of version control software"
  setting_repository_storage_cache_minutes: "Repository disk size cache"
  setting_repository_checkout_display: "Show checkout instructions"
  setting_repository_checkout_base_url: "Checkout base URL"
  setting_repository_checkout_text: "Checkout instruction text"
  setting_repository_log_display_limit: "Maximum number of revisions displayed on file log"
  setting_repository_truncate_at: "Maximum number of files displayed in the repository browser"
  setting_rest_api_enabled: "Enable REST web service"
  setting_self_registration: "Self-registration"
  setting_sequential_project_identifiers: "Generate sequential project identifiers"
  setting_session_ttl: "Session expiry time after inactivity"
  setting_session_ttl_hint: "Value below 5 works like disabled"
  setting_session_ttl_enabled: "Session expires"
  setting_start_of_week: "Week starts on"
  setting_sys_api_enabled: "Enable repository management web service"
  setting_sys_api_description: "The repository management web service provides integration and user authorization for accessing repositories."
  setting_time_format: "Time format"
  setting_accessibility_mode_for_anonymous: "Enable accessibility mode for anonymous users"
  setting_user_format: "Users display format"
  setting_user_default_timezone: "Users default time zone"
  setting_users_deletable_by_admins: "User accounts deletable by admins"
  setting_users_deletable_by_self: "Users allowed to delete their accounts"
  setting_welcome_text: "Welcome block text"
  setting_welcome_title: "Welcome block title"
  setting_welcome_on_homescreen: "Display welcome block on homescreen"
  setting_wiki_compression: "Wiki history compression"
  setting_work_package_group_assignment: "Allow assignment to groups"

  settings:
    general: "General"
    other: "Other"
    passwords: "Passwords"
    session: "Session"
    brute_force_prevention: "Automated user blocking"
    user:
      default_preferences: "Default preferences"
      deletion: "Deletion"

  text_formatting:
    markdown: 'Markdown'
    plain: 'Plain text'

  status_active: "active"
  status_archived: "archived"
  status_invited: invited
  status_locked: locked
  status_registered: registered

  # Used in array.to_sentence.
  support:
    array:
      sentence_connector: "and"
      skip_last_comma: "false"

  text_accessibility_hint: "The accessibility mode is designed for users who are blind, motorically handicaped or have a bad eyesight. For the latter focused elements are specially highlighted. Please notice, that the Backlogs module is not available in this mode."
  text_access_token_hint: "Access tokens allow you to grant external applications access to resources in OpenProject."
  text_analyze: "Further analyze: %{subject}"
  text_are_you_sure: "Are you sure?"
  text_are_you_sure_with_children: "Delete work package and all child work packages?"
  text_assign_to_project: "Assign to the project"
  text_form_configuration: >
    You can customize which fields will be displayed in work package forms.
    You can freely group the fields to reflect the needs for your domain.
  text_form_configuration_drag_to_activate: "Drag fields from here to activate them"
  text_form_configuration_required_attribute: "Attribute is marked required and thus always shown"
  text_caracters_maximum: "%{count} characters maximum."
  text_caracters_minimum: "Must be at least %{count} characters long."
  text_comma_separated: "Multiple values allowed (comma separated)."
  text_comment_wiki_page: "Comment to wiki page: %{page}"
  text_custom_field_possible_values_info: "One line for each value"
  text_custom_field_hint_activate_per_project: >
    When using custom fields: Keep in mind that custom fields need to be
    activated per project, too.
  text_custom_field_hint_activate_per_project_and_type: >
    Custom fields need to be activated per work
    package type and per project.
  text_custom_logo_instructions: >
    A white logo on transparent background is recommended.
    For best results on both, conventional and retina displays,
    make sure your image's dimensions are 460px by 60px.
  text_custom_favicon_instructions: >
    This is the tiny icon that appears in your browser window/tab next to the
    page's title.
    It's needs to be a squared 32 by 32 pixels sized PNG image file with a transparent background.
  text_custom_touch_icon_instructions: >
    This is the icon that appears in your mobile or tablet when you place a
    bookmark on your homescreen.
    It's needs to be a squared 180 by 180 pixels sized PNG image file. Please
    make sure the image's background is not transparent otherwise it will look
    bad on iOS.
  text_database_allows_tsv: "Database allows TSVector (optional)"
  text_default_administrator_account_changed: "Default administrator account changed"
  text_default_encoding: "Default: UTF-8"
  text_destroy: "Delete"
  text_destroy_with_associated: "There are additional objects assossociated with the work package(s) that are to be deleted. Those objects are of the following types:"
  text_destroy_what_to_do: "What do you want to do?"
  text_diff_truncated: "... This diff was truncated because it exceeds the maximum size that can be displayed."
  text_email_delivery_not_configured: "Email delivery is not configured, and notifications are disabled.\nConfigure your SMTP server in config/configuration.yml and restart the application to enable them."
  text_enumeration_category_reassign_to: "Reassign them to this value:"
  text_enumeration_destroy_question: "%{count} objects are assigned to this value."
  text_file_repository_writable: "Attachments directory writable"
  text_git_repo_example: "a bare and local repository (e.g. /gitrepo, c:\\gitrepo)"
  text_hint_date_format: "Enter a date in the form of YYYY-MM-DD. Other formats may be changed to an unwanted date."
  text_hint_disable_with_0: "Note: Disable with 0"
  text_hours_between: "Between %{min} and %{max} hours."
  text_work_package_added: "Work package %{id} has been reported by %{author}."
  text_work_package_category_destroy_assignments: "Remove category assignments"
  text_work_package_category_destroy_question: "Some work packages (%{count}) are assigned to this category. What do you want to do?"
  text_work_package_category_reassign_to: "Reassign work packages to this category"
  text_work_package_updated: "Work package %{id} has been updated by %{author}."
  text_work_package_watcher_added: "You have been added as a watcher to Work package %{id} by %{watcher_setter}."
  text_work_packages_destroy_confirmation: "Are you sure you want to delete the selected work package(s)?"
  text_work_packages_ref_in_commit_messages: "Referencing and fixing work packages in commit messages"
  text_journal_added: "%{label} %{value} added"
  text_journal_aggregation_time_explanation: "Combine journals for display if their age difference is less than the specified timespan. This will also delay mail notifications by the same amount of time."
  text_journal_changed: "%{label} changed from %{old} <br/><strong>to</strong> %{new}"
  text_journal_changed_plain: "%{label} changed from %{old} \nto %{new}"
  text_journal_changed_no_detail: "%{label} updated"
  text_journal_changed_with_diff: "%{label} changed (%{link})"
  text_journal_deleted: "%{label} deleted (%{old})"
  text_journal_deleted_with_diff: "%{label} deleted (%{link})"
  text_journal_set_to: "%{label} set to %{value}"
  text_journal_set_with_diff: "%{label} set (%{link})"
  text_latest_note: "The latest comment is: %{note}"
  text_length_between: "Length between %{min} and %{max} characters."
  text_line_separated: "Multiple values allowed (one line for each value)."
  text_load_default_configuration: "Load the default configuration"
  text_min_max_length_info: "0 means no restriction"
  text_no_roles_defined: There are no roles defined.
  text_no_access_tokens_configurable: "There are no access tokens which can be configured."
  text_no_configuration_data: "Roles, types, work package statuses and workflow have not been configured yet.\nIt is highly recommended to load the default configuration. You will be able to modify it once loaded."
  text_no_notes: "There are no comments available for this work package."
  text_notice_too_many_values_are_inperformant: "Note: Displaying more than 100 items per page can increase the page load time."
  text_own_membership_delete_confirmation: "You are about to remove some or all of your permissions and may no longer be able to edit this project after that.\nAre you sure you want to continue?"
  text_plugin_assets_writable: "Plugin assets directory writable"
  text_powered_by: "Powered by %{link}"
  text_project_identifier_info: "Only lower case letters (a-z), numbers, dashes and underscores are allowed, must start with a lower case letter."
  text_reassign: "Reassign to work package:"
  text_regexp_info: "eg. ^[A-Z0-9]+$"
  text_regexp_multiline: 'The regex is applied in a multi-line mode. e.g., ^---\s+'
  text_repository_usernames_mapping: "Select or update the OpenProject user mapped to each username found in the repository log.\nUsers with the same OpenProject and repository username or email are automatically mapped."
  text_select_mail_notifications: "Select actions for which email notifications should be sent."
  text_status_changed_by_changeset: "Applied in changeset %{value}."
  text_table_difference_description: "In this table the single %{entries} are shown. You can view the difference between any two entries by first selecting the according checkboxes in the table. When clicking on the button below the table the differences are shown."
  text_time_logged_by_changeset: "Applied in changeset %{value}."
  text_tip_work_package_begin_day: "work package beginning this day"
  text_tip_work_package_begin_end_day: "work package beginning and ending this day"
  text_tip_work_package_end_day: "work package ending this day"
  text_type_no_workflow: "No workflow defined for this type"
  text_unallowed_characters: "Unallowed characters"
  text_user_invited: The user has been invited and is pending registration.
  text_user_wrote: "%{value} wrote:"
  text_warn_on_leaving_unsaved: "The work package contains unsaved text that will be lost if you leave this page."
  text_what_did_you_change_click_to_add_comment: "What did you change? Click to add comment"
  text_wiki_destroy_confirmation: "Are you sure you want to delete this wiki and all its content?"
  text_wiki_page_destroy_children: "Delete child pages and all their descendants"
  text_wiki_page_destroy_question: "This page has %{descendants} child page(s) and descendant(s). What do you want to do?"
  text_wiki_page_nullify_children: "Keep child pages as root pages"
  text_wiki_page_reassign_children: "Reassign child pages to this parent page"
  text_workflow_edit: "Select a role and a type to edit the workflow"
  text_zoom_in: "Zoom in"
  text_zoom_out: "Zoom out"
  text_setup_mail_configuration: "Configure your email provider"

  time:
    am: "am"
    formats:
      default: "%m/%d/%Y %I:%M %p"
      long: "%B %d, %Y %H:%M"
      short: "%d %b %H:%M"
      time: "%I:%M %p"
    pm: "pm"

  timeframe:
    show: "Show timeframe"
    end: "to"
    start: "from"

  timelines:
    admin_menu:
      color: "Color"
      colors: "Colors"
    associations: "Dependencies"
    board_could_not_be_saved: "Board could not be saved"
    button_delete_all: "Delete all"
    change: "Change in planning"
    children: "Child elements"
    color_could_not_be_saved: "Color could not be saved"
    current_planning: "Current planning"
    dates: "Dates"
    dates_are_calculated_based_on_sub_elements: "Dates are calculated based on sub elements."
    delete_all: "Delete all"
    delete_thing: "Delete"
    duration: "Duration"
    duration_days:
      one:   "1 day"
      other: "%{count} days"
    edit_color: "Edit color"
    edit_thing: "Edit"
    edit_timeline: "Edit timeline report %{timeline}"
    delete_timeline: "Delete timeline report %{timeline}"
    empty: "(empty)"
    enable_type_in_project: 'Enable type "%{type}"'
    end: "End"
    errors:
      not_implemented: "The timeline could not be rendered because it uses a feature that is not yet implemented."
      report_comparison: "The timeline could not render the configured comparisons. Please check the appropriate section in the configuration, resetting it can help solve this problem."
      report_epicfail: "The timeline could not be loaded due to an unexpected error."
      report_timeout: "The timeline could not be loaded in a reasonable amount of time."
    filter:
      errors:
        timeframe_start: "The timeframe start "
        timeframe_end: "The timeframe end "
        compare_to_relative: "The value of the relative comparison "
        compare_to_absolute: "The value of the absolute comparison "
        planning_element_time_relative_one: "The start for work packages in a certain timeframe "
        planning_element_time_relative_two: "The end for work packages in a certain timeframe "
        planning_element_time_absolute_one: "The start for work packages in a certain timeframe  "
        planning_element_time_absolute_two: "The end for work packages in a certain timeframe  "
      sort:
        sortation: "Sort by"
        alphabet: "alphabet"
        explicit_order: "explicit order"
        project_sortation: "Sort projects by"
        date: "date"
        default: "default"
      column:
        assigned_to: "Assignee"
        type: "Type"
        due_date: "End date"
        name: "Name"
        status: "Status"
        start_date: "Start date"
      columns: "Columns"
      comparisons: "Comparisons"
      comparison:
        absolute: "Absolute"
        none: "None"
        relative: "Relative"
        compare_relative_prefix: "Compare current planning to"
        compare_relative_suffix: "ago"
        compare_absolute: "Compare current planning to %{date}"
      time_relative:
        days: "days"
        weeks: "weeks"
        months: "months"
      exclude_own_work_packages: "Hide work packages from this project"
      exclude_reporters: "Hide other projects"
      exclude_empty: "Hide empty projects"
      grouping: "Grouping"
      grouping_hide_group: "Hide group \"%{group}\""
      grouping_one: "First grouping criterion"
      grouping_one_phrase: "Is a subproject of"
      grouping_other: "Other"
      hide_chart: "Hide chart"
      noneElement: "(none)"
      noneSelection: "(none)"
      outline: "Initial outline expansion"
      parent: "Show subprojects of"
      work_package_filters: "Filter work packages"
      work_package_responsible: "Show work packages with accountable"
      work_package_assignee: "Show work packages with assignee"
      types: "Show types"
      status: "Show status"

      project_time_filter: "Projects with a work package of a certain type in a certain timeframe"
      project_time_filter_timeframe: "Timeframe"
      project_time_filter_historical_from: "from"
      project_time_filter_historical_to: "to"
      project_time_filter_historical: "%{start_label} %{startdate} %{end_label} %{enddate}"
      project_time_filter_relative: "%{start_label} %{startspan}%{startspanunit} ago, %{end_label} %{endspan}%{endspanunit} from now"
      project_filters: "Filter projects"
      project_responsible: "Show projects with accountable"
      project_status: "Show project status"
      timeframe: "Show timeframe"
      timeframe_end: "to"
      timeframe_start: "from"
      timeline: "General Settings"
      zoom: "Zoom factor"
    history: "History"
    new_color: "New color"
    new_association: "New dependency"
    new_work_package: "New work package"
    new_reporting: "New reporting"
    new_timeline: "New timeline report"
    no_projects_for_reporting_available: "There are no projects to which a reporting association can be created."
    no_right_to_view_timeline: "You do not have the necessary permission to view the linked timeline."
    no_timeline_for_id: "There is no timeline with ID %{id}."
    notice_successful_deleted_all_elements: "Successfully deleted all elements"
    outline: "Reset Outline"
    outlines:
      aggregation: "Show aggregations only"
      level1:      "Expand level 1"
      level2:      "Expand level 2"
      level3:      "Expand level 3"
      level4:      "Expand level 4"
      level5:      "Expand level 5"
      all:         "Show all"
    reporting_for_project:
      show: "Status reported to project: %{title}"
      edit_delete: "status report for project: %{title}"
      history: "History for status for project: %{title}"
    reporting:
      delete: "Delete status: %{comment}"
      edit: "Edit status: %{comment}"
      show: "Status: %{comment}"

    planning_element_update: "Update: %{title}"
    type_could_not_be_saved: "Type could not be saved"
    reporting_could_not_be_saved: "Reporting could not be saved"
    properties: "Properties"
    really_delete_color: >
      Are you sure, you want to delete the following color?
      Types using this color will not be deleted.
    really_delete_reporting: >
      Are you sure, you want to delete the following reporting?
      Previous reporting statuses will be deleted, too.
    start: "Start"
    timeline: "Timeline report"
    timelines: "Timeline reports"
    settings: "Timelines"
    vertical_work_package: "Vertical work packages"
    you_are_viewing_the_selected_timeline: "You are viewing the selected timeline report"
    zoom:
      in: "Zoom in"
      out: "Zoom out"
      days: "Days"
      weeks: "Weeks"
      months: "Months"
      quarters: "Quarters"
      years: "Years"

  title_remove_and_delete_user: Remove the invited user from the project and delete him/her.
  title_enterprise_upgrade: "Upgrade to unlock more users."

  tooltip_user_default_timezone: >
    The default time zone for new users. Can be changed in a user's settings.
  tooltip_resend_invitation: >
    Sends another invitation email with a fresh token in
    case the old one expired or the user did not get the original email.
    Can also be used for active users to choose a new authentication method.
    When used with active users their status will be changed to 'invited'.

  tooltip:
    setting_email_login: >
      If enabled a user will be unable to chose a login during registration.
      Instead their given e-mail address will serve as the login.
      An administrator may still change the login separately.

  queries:
    apply_filter: Apply preconfigured filter

  top_menu:
    additional_resources: "Additional resources"
    getting_started: "Getting started"
    help_and_support: "Help and support"

  total_progress: "Total progress"

  user:
    all: "all"
    active: "active"
    activate: "Activate"
    activate_and_reset_failed_logins: "Activate and reset failed logins"
    authentication_provider: "Authentication Provider"
    authentication_settings_disabled_due_to_external_authentication: >
      This user authenticates via an external authentication provider, so there is no password
      in OpenProject to be changed.
    authorization_rejected: "You are not allowed to sign in."
    assign_random_password: "Assign random password (sent to user via email)"
    blocked: "locked temporarily"
    blocked_num_failed_logins:
      one: "locked temporarily (one failed login attempt)"
      other: "locked temporarily (%{count} failed login attempts)"
    confirm_status_change: "You are about to change the status of '%{name}'. Are you sure you want to continue?"
    deleted: "Deleted user"
    error_status_change_failed: "Changing the user status failed due to the following errors: %{errors}"
    invite: Invite user via email
    invited: invited
    lock: "Lock permanently"
    locked: "locked permanently"
    no_login: "This user authenticates through login by password. Since it is disabled, they cannot log in."
    password_change_unsupported: Change of password is not supported.
    registered: "registered"
    reset_failed_logins: "Reset failed logins"
    settings:
      mail_notifications: "Send email notifications"
      mail_project_explanaition: "For unselected projects, you will only receive notifications about things you watch or you're involved in (e.g. work packages you're the author or assignee of)."
      mail_self_notified: "I want to be notified of changes that I make myself"
    status_user_and_brute_force: "%{user} and %{brute_force}"
    status_change: "Status change"
    unlock: "Unlock"
    unlock_and_reset_failed_logins: "Unlock and reset failed logins"

  version_status_closed: "closed"
  version_status_locked: "locked"
  version_status_open: "open"

  note: Note
  note_password_login_disabled: "Password login has been disabled by %{configuration}."
  warning: Warning
  warning_attachments_not_saved: "%{count} file(s) could not be saved."
  warning_imminent_user_limit: >
    You invited more users than are supported by your current plan.
    Invited users may not be able to join your OpenProject environment.
    Please <a href="%{upgrade_url}">upgrade your plan</a> or block existing
    users in order to allow invited and registered users to join.
  warning_registration_token_expired: |
    The activation email has expired. We sent you a new one to %{email}.
    Please click the link inside of it to activate your account.
  warning_user_limit_reached: >
    User limit reached. You cannot activate any more users.
    Please <a href="%{upgrade_url}">upgrade your plan</a> or block members to allow for additional users.
  warning_user_limit_reached_instructions: >
    You reached your user limit (%{current}/%{max} active users).
    Please contact sales@openproject.com to upgrade your Enterprise Edition plan and add additional users.

  menu_item: "Menu item"
  menu_item_setting: "Visibility"

  wiki_menu_item_for: "Menu item for wikipage \"%{title}\""
  wiki_menu_item_setting: "Visibility"
  wiki_menu_item_new_main_item_explanation: >
    You are deleting the only main wiki menu item. You now have to choose a wiki page for which a new main item will be generated.
    To delete the wiki the wiki module can be deactivated by project administrators.
  wiki_menu_item_delete_not_permitted: The wiki menu item of the only wiki page cannot be deleted.

  query_menu_item_for: "Menu item for query \"%{title}\""

  work_package:
    updated_automatically_by_child_changes: |
        _Updated automatically by changing values within child work package %{child}_
    destroy:
      info: "Deleting the work package is an irreversible action."
      title: "Delete the work package"

  nothing_to_preview: "Nothing to preview"

  api_v3:
    attributes:
      lock_version: "Lock Version"
    errors:
      code_401: "You need to be authenticated to access this resource."
      code_401_wrong_credentials: "You did not provide the correct credentials."
      code_403: "You are not authorized to access this resource."
      code_404: "The requested resource could not be found."
      code_409: "Couldn\'t update the resource because of conflicting modifications."
      code_500: "An internal error has occured."
      expected:
        date: "YYYY-MM-DD (ISO 8601 date only)"
        duration: "ISO 8601 duration"
      invalid_content_type: "Expected CONTENT-TYPE to be '%{content_type}' but got '%{actual}'."
      invalid_format: "Invalid format for property '%{property}': Expected format like '%{expected_format}', but got '%{actual}'."
      invalid_json: "The request could not be parsed as JSON."
      invalid_relation: "The relation is invalid."
      invalid_resource: "For property '%{property}' a link like '%{expected}' is expected, but got '%{actual}'."
      invalid_user_status_transition: "The current user account status does not allow this operation."
      missing_content_type: "not specified"
      missing_request_body: "There was no request body."
      missing_or_malformed_parameter: "The query parameter '%{parameter}' is missing or malformed."
      multipart_body_error: "The request body did not contain the expected multipart parts."
      multiple_errors: "Multiple field constraints have been violated."
      unable_to_create_attachment: "The attachment could not be created"
      render:
        context_not_parsable: "The context provided is not a link to a resource."
        unsupported_context: "The resource given is not supported as context."
        context_object_not_found: "Cannot find the resource given as the context."
      validation:
        done_ratio: "Done ratio cannot be set on parent work packages, when it is inferred by status or when it is disabled."
        due_date: "Due date cannot be set on parent work packages."
        estimated_hours: "Estimated hours cannot be set on parent work packages."
        invalid_user_assigned_to_work_package: "The chosen user is not allowed to be '%{property}' for this work package."
        start_date: "Start date cannot be set on parent work packages."
      writing_read_only_attributes: "You must not write a read-only attribute."
    resources:
      schema: 'Schema'<|MERGE_RESOLUTION|>--- conflicted
+++ resolved
@@ -110,8 +110,6 @@
       no_results_title_text: There are currently no custom fields.
       no_results_content_text: Create a new custom field
 
-<<<<<<< HEAD
-=======
   concatenation:
     single: 'or'
 
@@ -125,7 +123,6 @@
     calendar:
       removal: "Please note: This module is going to be removed with OpenProject 8.0."
 
->>>>>>> 7c809790
   groups:
     index:
       no_results_title_text: There are currently no groups.
