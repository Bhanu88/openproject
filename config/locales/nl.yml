--- conflicted
+++ resolved
@@ -946,8 +946,7 @@
   label_path_encoding: Path encoding
   text_mercurial_repo_example: local repository (e.g. /hgrepo, c:\hgrepo)
   label_diff: diff
-<<<<<<< HEAD
-  setting_issue_startdate_is_adddate: Use current date as start date for new issues
+  setting_issue_startdate_is_adddate: Gebruik huidige datum als startdatum voor nieuwe issues
   description_search: Searchfield
   description_user_mail_notification: Mail notification settings
   description_date_range_list: Choose range from list
@@ -964,7 +963,4 @@
   description_notes: Notes
   description_filter: Filter
   description_choose_project: Projects
-  description_date_from: Enter start date
-=======
-  setting_issue_startdate_is_adddate: Gebruik huidige datum als startdatum voor nieuwe issues
->>>>>>> 873b2b69
+  description_date_from: Enter start date