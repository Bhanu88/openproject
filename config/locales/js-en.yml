#-- copyright
# OpenProject is a project management system.
# Copyright (C) 2012-2014 the OpenProject Foundation (OPF)
#
# This program is free software; you can redistribute it and/or
# modify it under the terms of the GNU General Public License version 3.
#
# OpenProject is a fork of ChiliProject, which is a fork of Redmine. The copyright follows:
# Copyright (C) 2006-2013 Jean-Philippe Lang
# Copyright (C) 2010-2013 the ChiliProject Team
#
# This program is free software; you can redistribute it and/or
# modify it under the terms of the GNU General Public License
# as published by the Free Software Foundation; either version 2
# of the License, or (at your option) any later version.
#
# This program is distributed in the hope that it will be useful,
# but WITHOUT ANY WARRANTY; without even the implied warranty of
# MERCHANTABILITY or FITNESS FOR A PARTICULAR PURPOSE.  See the
# GNU General Public License for more details.
#
# You should have received a copy of the GNU General Public License
# along with this program; if not, write to the Free Software
# Foundation, Inc., 51 Franklin Street, Fifth Floor, Boston, MA  02110-1301, USA.
#
# See doc/COPYRIGHT.rdoc for more details.
#++

en:
  js:
    ajax:
      hide: "Hide"
      loading: "Loading ..."
    button_check_all: "Check all"
    button_delete: "Delete"
    button_edit: "Edit"
<<<<<<< HEAD
    button_log_time: "Log time"
    button_move: "Move"
=======
>>>>>>> f99b3619
    button_uncheck_all: "Uncheck all"
    button_update: "Update"
    description_available_columns: "Available Columns"
    description_select_work_package: "Select work package"
    description_selected_columns: "Selected Columns"
    description_subwork_package: "Sub work package of"
    filter:
      noneElement: "(none)"
    general_text_no: "no"
    general_text_yes: "yes"
    general_text_No: "No"
    general_text_Yes: "Yes"
    label_add_columns: "Add selected columns"
    label_added_time_by: "Added by %{author} %{age}"
    label_ago: "days ago"
    label_all: "all"
    label_all_work_packages: "all work packages"
    label_ascending: "Ascending"
    label_board_locked: "Locked"
    label_board_sticky: "Sticky"
    label_descending: "Descending"
    label_closed_work_packages: "closed"
    label_collapse: "Collapse"
    label_collapsed: "collapsed"
    label_collapse_all: "Collapse all"
    label_contains: "contains"
    label_not_contains: "doesn't contain"
    label_equals: "is"
    label_expand: "Expand"
    label_expanded: "expanded"
    label_expand_all: "Expand all"
    label_greater_or_equal: ">="
    label_in: "in"
    label_in_less_than: "in less than"
    label_in_more_than: "in more than"
    label_less_or_equal: "<="
    label_less_than_ago: "less than days ago"
    label_me: "me"
    label_menu_collapse: "collapse"
    label_menu_expand: "expand"
    label_more_than_ago: "more than days ago"
    label_no_data: "No data to display"
    label_none: "none"
    label_not_equals: "is not"
    label_open_work_packages: "open"
    label_remove_columns: "Remove selected columns"
    label_sort_by: "Sort by"
    label_sorted_by: "sorted by"
    label_sort_higher: "Move up"
    label_sort_lower: "Move down"
    label_sum_for: "Sum for"
    label_today: "today"
    label_this_week: "this week"
    label_work_package: "Work package"

    text_are_you_sure: "Are you sure?"

    filter_labels:
      assigned_to: "Assignee"
      assigned_to_role: "Assignee's role"
      author: "Author"
      created_at: "Created on"
      done_ratio: "% done"
      due_date: "Due date"
      estimated_hours: "Estimated time"
      fixed_version: "Target version"
      member_of_group: "Assignee's group"
      parent: "Parent"
      parent_issue: "Parent"
      parent_work_package: "Parent"
      priority: "Priority"
      progress: "% done"
      project: "Project"
      responsible: "Responsible"
      spent_time: "Spent time"
      start_date: "Start date"
      status: "Status"
      subject: "Subject"
      subproject: "Subproject"
      time_entries: "Log time"
      type: "Type"
      updated_at: "Updated on"
      version: "Version"
      watcher: "Watcher"

    select2:
      input_too_short:
        one: "Please enter one more character"
        other: "Please enter {{count}} more characters"
        zero: "Please enter more characters"
      load_more: "Loading more results ..."
      no_matches: "No matches found"
      searching: "Searching ..."
      selection_too_big:
        one: "You can only select one item"
        other: "You can only select {{limit}} items"
        zero: "You cannot select any items"
    timelines:
      cancel: Cancel
      change: "Change in planning"
      due_date: "Due date"
      empty: "(empty)"
      error: "An error has occured."
      errors:
        not_implemented: "The timeline could not be rendered because it uses a feature that is not yet implemented."
        report_comparison: "The timeline could not render the configured comparisons. Please check the appropriate section in the configuration, resetting it can help solve this problem."
        report_epicfail: "The timeline could not be loaded due to an unexpected error."
        report_timeout: "The timeline could not be loaded in a reasonable amount of time."
      filter:
        column:
          assigned_to: "Assignee"
          type: "Type"
          due_date: "End date"
          name: "Name"
          status: "Status"
          responsible: "Responsible"
          start_date: "Start date"
        grouping_other: "Other"
        noneSelection: "(none)"
      name: "Name"
      new_work_package: "New work package"
      outline: "Reset Outline"
      outlines:
        aggregation: "Show aggregations only"
        level1:      "Expand level 1"
        level2:      "Expand level 2"
        level3:      "Expand level 3"
        level4:      "Expand level 4"
        level5:      "Expand level 5"
        all:         "Show all"
      project_status: "Project status"
      project_type: "Project type"
      really_close_dialog: "Do you really want to close the dialog and loose the entered data?"
      responsible: "Responsible"
      save: Save
      start_date: "Start date"
      tooManyProjects: "More than %{count} Projects. Please use a better filter!"
      zoom:
        in: "Zoom in"
        out: "Zoom out"
        days: "Days"
        weeks: "Weeks"
        months: "Months"
        quarters: "Quarters"
        years: "Years"
    tl_toolbar:
      zooms: "Zoom level"
      outlines: "Hierarchy level"
    unsupported_browser:
      title: "Your browser is not supported"
      message: "The browser you are using is no longer supported by OpenProject. Please update your browser."
      learn_more: "Learn more"
    work_packages:
      error: "An error has occured."
      label_enable_multi_select: "Toggle multiselect"
      label_filter_add: "Add filter"
      label_options: "Options"
      description_filter: "Filter"
      description_enter_text: "Enter text"
      description_options_hide: "Hide options"
      description_options_show: "Show options"
      time_relative:
        days: "days"
        weeks: "weeks"
        months: "months"
      query:
        column_names: "Columns"
        group_by: "Group results by"
        filters: "Filters"
        display_sums: "Display Sums"<|MERGE_RESOLUTION|>--- conflicted
+++ resolved
@@ -34,11 +34,8 @@
     button_check_all: "Check all"
     button_delete: "Delete"
     button_edit: "Edit"
-<<<<<<< HEAD
     button_log_time: "Log time"
     button_move: "Move"
-=======
->>>>>>> f99b3619
     button_uncheck_all: "Uncheck all"
     button_update: "Update"
     description_available_columns: "Available Columns"
