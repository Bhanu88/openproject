#-- copyright
# OpenProject is a project management system.
# Copyright (C) 2012-2018 the OpenProject Foundation (OPF)
#
# This program is free software; you can redistribute it and/or
# modify it under the terms of the GNU General Public License version 3.
#
# OpenProject is a fork of ChiliProject, which is a fork of Redmine. The copyright follows:
# Copyright (C) 2006-2017 Jean-Philippe Lang
# Copyright (C) 2010-2013 the ChiliProject Team
#
# This program is free software; you can redistribute it and/or
# modify it under the terms of the GNU General Public License
# as published by the Free Software Foundation; either version 2
# of the License, or (at your option) any later version.
#
# This program is distributed in the hope that it will be useful,
# but WITHOUT ANY WARRANTY; without even the implied warranty of
# MERCHANTABILITY or FITNESS FOR A PARTICULAR PURPOSE.  See the
# GNU General Public License for more details.
#
# You should have received a copy of the GNU General Public License
# along with this program; if not, write to the Free Software
# Foundation, Inc., 51 Franklin Street, Fifth Floor, Boston, MA  02110-1301, USA.
#
# See docs/COPYRIGHT.rdoc for more details.
#++

en:
  js:
    ajax:
      hide: "Hide"
      loading: "Loading ..."

    attachments:
      draggable_hint: |
        Drag on editor field to inline image or reference attachment. Closed editor fields will be opened while you keep dragging.


    autocomplete_select:
      placeholder:
       multi: "Add \"%{name}\""
       single: "Select \"%{name}\""
      remove: "Remove %{name}"
      active: "Active %{label} %{name}"
    close_popup_title: "Close popup"
    close_filter_title: "Close filter"
    close_form_title: "Close form"

    clipboard:
      browser_error: "Your browser doesn't support copying to clipboard. Please copy the selected text manually."
      copied_successful: "Sucessfully copied to clipboard!"

    button_add_watcher: "Add watcher"
    button_back_to_list_view: "Back to list view"
    button_cancel: "Cancel"
    button_close: "Close"
    button_check_all: "Check all"
    button_configure-form: "Configure form"
    button_confirm: "Confirm"
    button_continue: "Continue"
    button_copy: "Copy"
    button_custom-fields: "Custom fields"
    button_delete: "Delete"
    button_delete_watcher: "Delete watcher"
    button_details_view: "Details view"
    button_duplicate: "Duplicate"
    button_edit: "Edit"
    button_filter: "Filter"
    button_list_view: "List view"
    button_show_view: "Fullscreen view"
    button_log_time: "Log time"
    button_more: "More"
    button_move: "Move"
    button_open_details: "Open details view"
    button_close_details: "Close details view"
    button_open_fullscreen: "Open fullscreen view"
    button_quote: "Quote"
    button_save: "Save"
    button_settings: "Settings"
    button_uncheck_all: "Uncheck all"
    button_update: "Update"
    button_export-pdf: "Download PDF"
    button_export-atom: "Download Atom"
    description_available_columns: "Available Columns"
    description_current_position: "You are here:"
    description_select_work_package: "Select work package #%{id}"
    description_selected_columns: "Selected Columns"
    description_subwork_package: "Child of work package #%{id}"
    editor:
      preview: 'Toggle preview mode'
      error_saving_failed: 'Saving the document failed with the following error: %{e}'
      macro:
        child_pages:
          button: 'Links to child pages'
          include_parent: 'Include parent'
          text: '[Placeholder] Links to child pages of'
          page: 'Wiki page'
          this_page: 'this page'
          hint: |
            Leave this field empty to list all child pages of the current page. If you want to reference a different page, provide its title or slug.
        code_block:
          button: 'Insert code snippet'
          title: 'Insert / edit Code snippet'
          language: 'Formatting language'
          language_hint: 'Enter the formatting language that will be used for highlighting (if supported).'
        dropdown:
          macros: 'Macros'
          chose_macro: 'Chose macro'
        toc: 'Table of contents'
        toolbar_help: 'Click to select widget and show the toolbar. Double-click to edit widget'
        wiki_page_include:
          button: 'Include content of another wiki page'
          text: '[Placeholder] Included wiki page of'
          page: 'Wiki page'
          not_set: '(Page not yet set)'
          hint: |
            Include the content of another wiki page by specifying its title or slug.
            You can include the wiki page of another project by separating them with a colon like the following example.
        work_package_button:
          button: 'Insert create work package button'
          type: 'Work package type'
          button_style: 'Use button style'
          button_style_hint: 'Optional: Check to make macro appear as a button, not as a link.'
          without_type: 'Create work package'
          with_type: 'Create work package (Type: %{typename})'
        embedded_table:
          button: 'Embed work package table'
          text: '[Placeholder] Embedded work package table'

    error:
      internal: "An internal error has occurred."
      cannot_save_changes_with_message: "Cannot save your changes due to the following error: %{error}"
      query_saving: "The view could not be saved."
      embedded_table_loading: "The embedded view could not be loaded: %{message}"
    filter:
      description:
        text_open_filter: "Open this filter with 'ALT' and arrow keys."
        text_close_filter: "To select an entry leave the focus for example by pressing enter. To leave without filter select the first (empty) entry."
      noneElement: "(none)"
      time_zone_converted:
        two_values: "%{from} - %{to} in your local time."
        only_start: "From %{from} in your local time."
        only_end: "Till %{to} in your local time."
      value_spacer: "-"
      sorting:
        criteria:
          one: "First sorting criteria"
          two: "Second sorting criteria"
          three: "Third sorting criteria"
      upsale_for_more: "For more advanced filters, check out the"
      upsale_link: 'Enterprise Edition.'
    general_text_no: "no"
    general_text_yes: "yes"
    general_text_No: "No"
    general_text_Yes: "Yes"
    label_activate: "Activate"
    label_activity_no: "Activity entry number %{activityNo}"
    label_activity_with_comment_no: "Activity entry number %{activityNo}. Has a user comment."
    label_add_columns: "Add columns"
    label_add_comment: "Add comment"
    label_add_comment_title: "Comment and type @ to notify other people"
    label_add_selected_columns: "Add selected columns"
    label_added_by: "added by"
    label_added_time_by: "Added by %{author} %{age}"
    label_ago: "days ago"
    label_all: "all"
    label_all_work_packages: "all work packages"
    label_and: "and"
    label_ascending: "Ascending"
    label_author: "Author: %{user}"
    label_between: "between"
    label_board_locked: "Locked"
    label_board_sticky: "Sticky"
    label_create_work_package: "Create new work package"
    label_created_by: "Created by"
    label_date: "Date"
    label_date_with_format: "Enter the %{date_attribute} using the following format: %{format}"
    label_deactivate: "Deactivate"
    label_descending: "Descending"
    label_description: "Description"
    label_cancel_comment: "Cancel comment"
    label_closed_work_packages: "closed"
    label_collapse: "Collapse"
    label_collapsed: "collapsed"
    label_collapse_all: "Collapse all"
    label_comment: "Comment"
    label_committed_at: "%{committed_revision_link} at %{date}"
    label_committed_link: "committed revision %{revision_identifier}"
    label_contains: "contains"
    label_created_on: "created on"
    label_edit_comment: "Edit this comment"
    label_edit_status: "Edit the status of the work package"
    label_equals: "is"
    label_expand: "Expand"
    label_expanded: "expanded"
    label_expand_all: "Expand all"
    label_expand_project_menu: "Expand project menu"
    label_export: "Export"
    label_filename: "File"
    label_filesize: "Size"
    label_greater_or_equal: ">="
    label_group_by: "Group by"
    label_hide_attributes: "Show less"
    label_hide_column: "Hide column"
    label_hide_project_menu: "Collapse project menu"
    label_in: "in"
    label_in_less_than: "in less than"
    label_in_more_than: "in more than"
    label_latest_activity: "Latest activity"
    label_last_updated_on: "Last updated on"
    label_less_or_equal: "<="
    label_less_than_ago: "less than days ago"
    label_loading: "Loading..."
    label_me: "me"
    label_menu_collapse: "collapse"
    label_menu_expand: "expand"
    label_more_than_ago: "more than days ago"
    label_next: "Next"
    label_no_data: "No data to display"
    label_no_due_date: "no end date"
    label_no_start_date: "no start date"
    label_none: "none"
    label_not_contains: "doesn't contain"
    label_not_equals: "is not"
    label_on: "on"
    label_open_menu: "Open menu"
    label_open_context_menu: "Open context menu"
    label_open_work_packages: "open"
    label_password: "Password"
    label_previous: "Previous"
    label_per_page: "Per page:"
    label_please_wait: "Please wait"
    label_visibility_settings: "Visibility settings"
    label_quote_comment: "Quote this comment"
    label_reset: "Reset"
    label_remove_columns: "Remove selected columns"
    label_save_as: "Save as"
    label_select_watcher: "Select a watcher..."
    label_selected_filter_list: "Selected filters"
    label_show_attributes: "Show all attributes"
    label_show_in_menu: "Show view in menu"
    label_sort_by: "Sort by"
    label_sorted_by: "sorted by"
    label_sort_higher: "Move up"
    label_sort_lower: "Move down"
    label_sorting: "Sorting"
    label_star_query: "Favored"
    label_press_enter_to_save: "Press enter to save."
    label_public_query: "Public"
    label_sum_for: "Sum for"
    label_subject: "Subject"
    label_this_week: "this week"
    label_today: "today"
    label_up: "Up"
    label_activity_show_only_comments: "Show activities with comments only"
    label_activity_show_all: "Show all activities"
    label_total_progress: "%{percent}% Total progress"
    label_updated_on: "updated on"
    label_warning: "Warning"
    label_work_package: "Work package"
    label_work_package_plural: "Work packages"
    label_watch: "Watch"
    label_watch_work_package: "Watch work package"
    label_watcher_added_successfully: "Watcher successfully added!"
    label_watcher_deleted_successfully: "Watcher successfully deleted!"
    label_work_package_details_you_are_here: "You're on the %{tab} tab for %{type} %{subject}."
    label_unwatch: "Unwatch"
    label_unwatch_work_package: "Unwatch work package"
    label_uploaded_by: "Uploaded by"
    label_default_queries: "Default views"
    label_starred_queries: "Favorite views"
    label_global_queries: "Public views"
    label_custom_queries: "Private views"
    label_columns: "Columns"
    label_attachments: Files
    label_drop_files: Drop files here
    label_drop_files_hint: or click to add files
    label_add_attachments: "Add attachments"
    label_formattable_attachment_hint: "Attach and link files by dropping on this field, or pasting from the clipboard."
    label_remove_file: "Delete %{fileName}"
    label_remove_watcher: "Remove watcher %{name}"
    label_remove_all_files: Delete all files
    label_add_description: "Add a description for %{file}"
    label_upload_notification: "Uploading files..."
    label_work_package_upload_notification: "Uploading files for Work package #%{id}: %{subject}"
    label_files_to_upload: "These files will be uploaded:"
    label_rejected_files: "These files cannot be uploaded:"
    label_rejected_files_reason: "These files cannot be uploaded as their size is greater than %{maximumFilesize}"
    label_wait: "Please wait for configuration..."
    label_upload_counter: "%{done} of %{count} files finished"
    label_validation_error: "The work package could not be saved due to the following errors:"

    help_texts:
      show_modal: 'Show attribute help text entry'

    password_confirmation:
      field_description: 'You need to enter your account password to confirm this change.'
      title: 'Confirm your password to continue'

    pagination:
      no_other_page: "You are on the only page."
      pages:
        next: "Forward to the next page"
        previous: "Back to the previous page"

    placeholders:
      default: '-'
      subject: 'Enter subject here'
      selection: 'Please select'
      relation_description: 'Click to add description for this relation'

    project:
      required_outside_context: 'You are not within a project context. Please choose the project context first in order to select type and status'
      context: 'Project context'
      work_package_belongs_to: 'This work package belongs to project %{projectname}.'
      click_to_switch_context: 'Open this work package in that project.'

      autocompleter:
        label: 'Project autocompletion'

    text_are_you_sure: "Are you sure?"

    types:
      attribute_groups:
        error_duplicate_group_name: "The name %{group} is used more than once. Group names must be unique."
        reset_title: "Reset form configuration"
        confirm_reset: >
          Warning: Are you sure you want to reset the form configuration?
          This will reset the attributes to their default group and disable ALL custom fields.
        upgrade_to_ee: "Upgrade to Enterprise Edition"
        upgrade_to_ee_text: "Wow! If you need this feature you are a super pro! Would you mind supporting us OpenSource developers by becoming an Enterprise Edition client?"
        more_information: "More information"
        nevermind: "Nevermind"

    watchers:
      label_loading: loading watchers...
      label_error_loading: An error occurred while loading the watchers
      label_search_watchers: Search watchers
      label_add: Add watchers
      label_discard: Discard selection
      typeahead_placeholder: Search for possible watchers

    relation_labels:
      parent: "Parent"
      children: "Children"
      relates: "Related To"
      duplicates: "Duplicates"
      duplicated: "Duplicated by"
      blocks: "Blocks"
      blocked: "Blocked by"
      precedes: "Precedes"
      follows: "Follows"
      includes: "Includes"
      partof: "Part of"
      requires: "Requires"
      required: "Required by"

      relation_type: "relation type"

    relations_hierarchy:
      parent_headline: "Parent"
      children_headline: "Children"

    relation_buttons:
      change_parent: "Change parent"
      remove_parent: "Remove parent"
      group_by_wp_type: "Group by work package type"
      group_by_relation_type: "Group by relation type"
      add_parent: "Add existing parent"
      add_new_child: "Create new child"
      add_existing_child: "Add existing child"
      remove_child: "Remove child"
      add_new_relation: "Create new relation"
      update_description: "Set or update description of this relation"
      toggle_description: "Toggle relation description"
      update_relation: "Click to change the relation type"
      add_follower: "Add follower"
      add_predecessor: "Add predecessor"
      remove: "Remove relation"
      save: "Save relation"
      abort: "Abort"

    relations_autocomplete:
      placeholder: "Enter the related work package id"

    repositories:
      select_tag: 'Select tag'
      select_branch: 'Select branch'

    field_value_enter_prompt: "Enter a value for '%{field}'"

    select2:
      input_too_short:
        one: "Please enter one more character"
        other: "Please enter {{count}} more characters"
        zero: "Please enter more characters"
      load_more: "Loading more results ..."
      no_matches: "No matches found"
      searching: "Searching ..."
      selection_too_big:
        one: "You can only select one item"
        other: "You can only select {{limit}} items"
        zero: "You cannot select any items"

    project_menu_details: "Details"

    sort:
      sorted_asc: 'Ascending sort applied, '
      sorted_dsc: 'Descending sort applied, '
      sorted_no : 'No sort applied, '
      sorting_disabled: 'sorting is disabled'
      activate_asc: 'activate to apply an ascending sort'
      activate_dsc: 'activate to apply a descending sort'
      activate_no: 'activate to remove the sort'

    text_work_packages_destroy_confirmation: "Are you sure you want to delete the selected work package(s)?"
    text_query_destroy_confirmation: "Are you sure you want to delete the selected view?"
    text_attachment_destroy_confirmation: "Are you sure you want to delete the attachment?"
    timelines:
      gantt_chart: 'Gantt chart'
      labels:
        title: 'Label configuration'
        bar: 'Bar labels'
        left: 'Left'
        right: 'Right'
        farRight: 'Far right'
        showNone: '-- No label --'
        description: >
          Select the attributes you want to be shown in the respective positions of the Gantt chart at all times.
          Note that when hovering an element, its date labels will be shown instead of these attributes.

      button_activate: 'Show Gantt chart'
      button_deactivate: 'Hide Gantt chart'
      cancel: Cancel
      change: "Change in planning"
      due_date: "Due date"
      empty: "(empty)"
      error: "An error has occurred."
      errors:
        not_implemented: "The timeline could not be rendered because it uses a feature that is not yet implemented."
        report_comparison: "The timeline could not render the configured comparisons. Please check the appropriate section in the configuration, resetting it can help solve this problem."
        report_epicfail: "The timeline could not be loaded due to an unexpected error."
        report_timeout: "The timeline could not be loaded in a reasonable amount of time."
      filter:
        grouping_other: "Other"
        noneSelection: "(none)"
      name: "Name"
      outline: "Reset Outline"
      outlines:
        aggregation: "Show aggregations only"
        level1:      "Expand level 1"
        level2:      "Expand level 2"
        level3:      "Expand level 3"
        level4:      "Expand level 4"
        level5:      "Expand level 5"
        all:         "Show all"
      project_status: "Project status"
      really_close_dialog: "Do you really want to close the dialog and lose the entered data?"
      responsible: "Responsible"
      save: Save
      start_date: "Start date"
      tooManyProjects: "More than %{count} Projects. Please use a better filter!"
      selection_mode:
        notification: 'Click on any highlighted work package to create the relation. Press escape to cancel.'
      zoom:
        in: "Zoom in"
        out: "Zoom out"
        auto: "Auto zoom"
        days: "Days"
        weeks: "Weeks"
        months: "Months"
        quarters: "Quarters"
        years: "Years"
        slider: "Zoom slider"
        description: >
          Select the initial zoom level that should be shown when autozoom is not available.
    tl_toolbar:
      zooms: "Zoom level"
      outlines: "Hierarchy level"
    unsupported_browser:
      title: "Your browser version is not supported"
      message: "The browser version you are using is no longer supported by OpenProject."
      update_message: 'Please update your browser.'
      update_ie_user: "Please switch to Mozilla Firefox or Google Chrome, or upgrade to Microsoft Edge."
      learn_more: "Learn more"
      close_warning: "Ignore this warning."
    wiki_formatting:
      strong: "Strong"
      italic: "Italic"
      underline: "Underline"
      deleted: "Deleted"
      code: "Inline Code"
      heading1: "Heading 1"
      heading2: "Heading 2"
      heading3: "Heading 3"
      unordered_list: "Unordered List"
      ordered_list: "Ordered List"
      quote: "Quote"
      unquote: "Unquote"
      preformatted_text: "Preformatted Text"
      wiki_link: "Link to a Wiki page"
      image: "Image"
    work_packages:
      bulk_actions:
        move: 'Bulk move'
        edit: 'Bulk edit'
        copy: 'Bulk copy'
        delete: 'Bulk delete'
      button_clear: "Clear"
      comment_added: "The comment was successfully added."
      comment_send_failed: "An error has occurred. Could not submit the comment."
      comment_updated: "The comment was successfully updated."
      confirm_edit_cancel: "Are you sure you want to cancel editing the work package?"
      description_filter: "Filter"
      description_enter_text: "Enter text"
      description_options_hide: "Hide options"
      description_options_show: "Show options"
      error:
        edit_prohibited: "Editing %{attribute} is blocked for this work package. Either this attribute is derived from relations (e.g, children) or otherwise not configurable."
        format:
          date: "%{attribute} is no valid date - YYYY-MM-DD expected."
        general: "An error has occurred."
      edit_attribute: "%{attribute} - Edit"
      key_value: "%{key}: %{value}"
      label_enable_multi_select: "Enable multiselect"
      label_disable_multi_select: "Disable multiselect"
      label_filter_add: "Add filter"
      label_options: "Options"
      label_column_multiselect: "Combined dropdown field: Select with arrow keys, confirm selection with enter, delete with backspace"
      label_switch_to_single_select: "Switch to single select"
      label_switch_to_multi_select: "Switch to multi select"
      message_error_during_bulk_delete: An error occurred while trying to delete work packages.
      message_successful_bulk_delete: Successfully deleted work packages.
      message_successful_show_in_fullscreen: "Click here to open this work package in fullscreen view."
      message_view_spent_time: "Show spent time for this work package"
      no_value: "No value"
      inline_create:
       title: 'Click here to add a new work package to this list'
      create:
        title: 'New work package'
        header: 'New %{type}'
        header_no_type: 'New work package (Type not yet set)'
        header_with_parent: 'New %{type} (Child of %{parent_type} #%{id})'
        button: 'Create'
      copy:
        title: 'Copy work package'
      hierarchy:
        show: "Show hierarchy mode"
        hide: "Hide hierarchy mode"
        toggle_button: 'Click to toggle hierarchy mode.'
        leaf: 'Work package leaf at level %{level}.'
        children_collapsed: 'Hierarchy level %{level}, collapsed. Click to show the filtered children'
        children_expanded: 'Hierarchy level %{level}, expanded. Click to collapse the filtered children'
      faulty_query:
        title: Work packages could not be loaded.
        description: Your view is erroneous and could not be processed.
      no_results:
        title: No work packages to display.
        description: Either none have been created or all work packages are filtered out.
      property_groups:
        details: "Details"
        people: "People"
        estimatesAndTime: "Estimates & Time"
        other: "Other"
      properties:
        assignee: "Assignee"
        author: "Author"
        createdAt: "Created on"
        description: "Description"
        date: "Date"
        dueDate: "Due date"
        estimatedTime: "Estimated time"
        spentTime: "Spent time"
        category: "Category"
        percentageDone: "Percentage done"
        priority: "Priority"
        projectName: "Project"
        responsible: "Responsible"
        startDate: "Start date"
        status: "Status"
        subject: "Subject"
        title: "Title"
        type: "Type"
        updatedAt: "Updated on"
        versionName: "Version"
        version: "Version"
      default_queries:
        latest_activity: "Latest activity"
        created_by_me: "Created by me"
        assigned_to_me: "Assigned to me"
        recently_created: "Recently created"
        all_open: "All open"
        summary: "Summary"
      jump_marks:
        pagination: "Jump to table pagination"
        label_pagination: "Click here to skip over the work packages table and go to pagination"
        content: "Jump to content"
        label_content: "Click here to skip over the menu and go to the content"
      placeholders:
        default: "-"
        description: "Click to enter description..."
      query:
        column_names: "Columns"
        group_by: "Group results by"
        group: "Group by"
        group_by_disabled_by_hierarchy: "Group by is disabled due to the hierarchy mode being active."
        hierarchy_disabled_by_group_by: "Hierarchy mode is disabled due to results being grouped by %{column}."
        sort_ascending: "Sort ascending"
        sort_descending: "Sort descending"
        move_column_left: "Move column left"
        move_column_right: "Move column right"
        hide_column: "Hide column"
        insert_columns: "Insert columns ..."
        filters: "Filters"
        display_sums: "Display Sums"
        confirm_edit_cancel: "Are you sure you want to cancel editing the name of this view? Title will be set back to previous value."
        click_to_edit_query_name: "Click to edit title of this view."
        rename_query_placeholder: "Name of this view"
        errors:
          unretrievable_query: "Unable to retrieve view from URL"
          not_found: "There is no such view"
          duplicate_query_title: "Name of this view already exists. Change anyway?"
        text_no_results: "No matching views were found."
      table:
        configure_button: 'Configure work package table'
        summary: "Table with rows of work package and columns of work package attributes."
        text_inline_edit: "Most cells of this table are buttons that activate inline-editing functionality of that attribute."
        text_sort_hint: "With the links in the table headers you can sort, group, reorder, remove and add table columns."
        text_select_hint: "Select boxes should be opened with 'ALT' and arrow keys."
      table_configuration:
        button: 'Configure this work package table'
        modal_title: 'Work package table configuration'
<<<<<<< HEAD
        embedded_tab_disabled: "This configuration tab is not available for the embedded query you're editing."
        display_modes: 'Display modes'
=======
        embedded_tab_disabled: "This configuration tab is not available for the embedded view you're editing."
        display_settings: 'Display settings'
>>>>>>> 7c809790
        grouped_mode: "Grouped mode"
        grouped_hint: "Table results will be grouped by the given attribute."
        default_mode: "Default mode"
        hierarchy_mode: "Hierarchy mode"
        hierarchy_hint: "All filtered table results will be augmented with their ancestors. Hierarchies can be expanded and collapsed."
        display_sums_hint: "Display sums of all summable attributes in a row below the table results."
        show_timeline_hint: "Show an interactive gantt chart on the right side of the table. You can change its width by dragging the divider between table and gantt chart."
<<<<<<< HEAD
        highlighting: 'Highlighting'
        highlighting_mode:
          description: "Control highlighting of rows through a color defined by a work package attribute, such as priority or status."
          disabled: "Disabled"
          disabled_text: "Disables colored output of status and priorities altogether."
          default: "Default (inline)"
          default_text: "No highlighting of work package rows. Display colors of status and priority in their respective columns."
          status: "Status"
          status_text: "Highlight work package rows based on the color of its status."
          priority: "Priority"
          priority_text: "Highlight work package rows based on the color of its priority."
=======
        columns_help_text: "Use the input above to add or remove columns to your table view. You can drag and drop the columns to reorder them."
>>>>>>> 7c809790
      tabs:
        overview: Overview
        activity: Activity
        relations: Relations
        watchers: Watchers
        attachments: Attachments
      time_relative:
        days: "days"
        weeks: "weeks"
        months: "months"
    toolbar:
      settings:
        configure_view: "Configure view ..."
        columns: "Columns ..."
        sort_by: "Sort by ..."
        group_by: "Group by ..."
        display_sums: "Display sums"
        display_hierarchy: "Display hierarchy"
        hide_hierarchy: "Hide hierarchy"
        hide_sums: "Hide sums"
        save: "Save"
        save_as: "Save as ..."
        export: "Export ..."
        visibility_settings: "Visibility settings ..."
        page_settings: "Rename view ..."
        delete: "Delete"
      filter: "Filter"
      unselected_title: "Work package"
      search_query_label: "Search saved views"
      search_query_title: "Click to search saved views"
      placeholder_query_title: "Set a title for this view"
    modals:
      label_settings: "Rename view"
      label_name: "Name"
      label_delete_page: "Delete current page"
      button_apply: "Apply"
      button_save: "Save"
      button_submit: "Submit"
      button_cancel: "Cancel"
      form_submit:
        title: 'Confirm to continue'
        text: 'Are you sure you want to perform this action?'
      upsale_relation_columns: 'Need to see relations in the work package list?'
      upsale_relation_columns_link: 'Check out the Enterprise Edition.'
      destroy_work_package:
        title: "Confirm deletion of %{label}"
        text: "Are you sure you want to delete the following %{label} ?"
        has_children: "The work package has %{childUnits}:"
        deletes_children: "All child work packages and their descendants will also be recursively deleted."

    notice_successful_create: "Successful creation."
    notice_successful_delete: "Successful deletion."
    notice_successful_update: "Successful update."

    notice_bad_request: "Bad Request."
    relations:
      empty: No relation exists
      remove: Remove relation
    inplace:
      button_edit: "%{attribute}: Edit"
      button_save: "%{attribute}: Save"
      button_cancel: "%{attribute}: Cancel"
      button_save_all: "Save"
      button_cancel_all: "Cancel"
      link_formatting_help: "Text formatting help"
      btn_preview_enable: "Preview"
      btn_preview_disable: "Disable preview"
      null_value_label: "No value"
      clear_value_label: "-"
      errors:
        required: '%{field} cannot be empty'
        number: '%{field} is not a valid number'
        maxlength: '%{field} cannot contain more than %{maxLength} digit(s)'
        minlength: '%{field} cannot contain less than %{minLength} digit(s)'
        messages_on_field: 'This field is invalid: %{messages}'

    error_could_not_resolve_version_name: "Couldn't resolve version name"
    error_could_not_resolve_user_name: "Couldn't resolve user name"
    error_attachment_upload: "File '%{name}' failed to upload: %{error}"
    error_attachment_upload_permission: "You don't have the permission to upload files on this resource."

    units:
      workPackage:
        one: "work package"
        other: "work packages"
      child_work_packages:
        one: "one child work package"
        other: "%{count} work package children"
      hour:
        one: "1 hour"
        other: "%{count} hours"
        zero: "0 hours"
    zen_mode:
      button_activate: 'Activate zen mode'
      button_deactivate: 'Deactivate zen mode'<|MERGE_RESOLUTION|>--- conflicted
+++ resolved
@@ -631,13 +631,8 @@
       table_configuration:
         button: 'Configure this work package table'
         modal_title: 'Work package table configuration'
-<<<<<<< HEAD
-        embedded_tab_disabled: "This configuration tab is not available for the embedded query you're editing."
+        embedded_tab_disabled: "This configuration tab is not available for the embedded view you're editing."
         display_modes: 'Display modes'
-=======
-        embedded_tab_disabled: "This configuration tab is not available for the embedded view you're editing."
-        display_settings: 'Display settings'
->>>>>>> 7c809790
         grouped_mode: "Grouped mode"
         grouped_hint: "Table results will be grouped by the given attribute."
         default_mode: "Default mode"
@@ -645,7 +640,6 @@
         hierarchy_hint: "All filtered table results will be augmented with their ancestors. Hierarchies can be expanded and collapsed."
         display_sums_hint: "Display sums of all summable attributes in a row below the table results."
         show_timeline_hint: "Show an interactive gantt chart on the right side of the table. You can change its width by dragging the divider between table and gantt chart."
-<<<<<<< HEAD
         highlighting: 'Highlighting'
         highlighting_mode:
           description: "Control highlighting of rows through a color defined by a work package attribute, such as priority or status."
@@ -657,9 +651,7 @@
           status_text: "Highlight work package rows based on the color of its status."
           priority: "Priority"
           priority_text: "Highlight work package rows based on the color of its priority."
-=======
         columns_help_text: "Use the input above to add or remove columns to your table view. You can drag and drop the columns to reorder them."
->>>>>>> 7c809790
       tabs:
         overview: Overview
         activity: Activity
