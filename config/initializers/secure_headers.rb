SecureHeaders::Configuration.default do |config|
  config.cookies = {
    secure: true,
    httponly: true
  }
  # Add "; preload" and submit the site to hstspreload.org for best protection.
  config.hsts = "max-age=#{20.years.to_i}; includeSubdomains"
  config.x_frame_options = "SAMEORIGIN"
  config.x_content_type_options = "nosniff"
  config.x_xss_protection = "1; mode=block"
  config.x_permitted_cross_domain_policies = "none"
  config.referrer_policy = "origin-when-cross-origin"

  # Valid for assets
  assets_src = ["'self'"]
  asset_host = OpenProject::Configuration.rails_asset_host
  assets_src << asset_host if asset_host.present?

  # Valid for iframes
  frame_src = %w['self' https://player.vimeo.com]

  # Default src
  default_src = %w('self')

  # Allow requests to CLI in dev mode
  connect_src = default_src

  if FrontendAssetHelper.assets_proxied?
    connect_src += %w[ws://localhost:4200 http://localhost:4200]
    assets_src += %w[ws://localhost:4200 http://localhost:4200]
  end

  config.csp = {
    preserve_schemes: true,

    # Fallback when no value is defined
    default_src: default_src,
    # Allowed uri in <base> tag
    base_uri: %w('self'),

    # Allow fonts from self, asset host, or DATA uri
    font_src: assets_src + %w(data:),
    # Form targets can only be self
    form_action: %w('self'),
    # Allow iframe from vimeo (welcome video)
    frame_src: frame_src + %w('self'),
    frame_ancestors: %w('self'),
<<<<<<< HEAD
    # Allow images from anywhere including data urls and blobs (used in resizing)
    img_src: %w(* data: blob:),
    # Allow scripts from self (not inline, but)
    # for now require unsafe-eval for Angular JIT
    script_src: assets_src + %w('unsafe-eval'),
=======
    # Allow images from anywhere
    img_src: %w(* data:),
    # Allow scripts from self
    script_src: assets_src,
>>>>>>> b355235f
    # Allow unsafe-inline styles
    style_src: assets_src + %w('unsafe-inline'),
    # disallow all object-src
    object_src: %w('none'),

    # Connect sources for CLI in dev mode
    connect_src: connect_src
  }
end<|MERGE_RESOLUTION|>--- conflicted
+++ resolved
@@ -45,18 +45,10 @@
     # Allow iframe from vimeo (welcome video)
     frame_src: frame_src + %w('self'),
     frame_ancestors: %w('self'),
-<<<<<<< HEAD
-    # Allow images from anywhere including data urls and blobs (used in resizing)
+  # Allow images from anywhere including data urls and blobs (used in resizing)
     img_src: %w(* data: blob:),
-    # Allow scripts from self (not inline, but)
-    # for now require unsafe-eval for Angular JIT
-    script_src: assets_src + %w('unsafe-eval'),
-=======
-    # Allow images from anywhere
-    img_src: %w(* data:),
     # Allow scripts from self
     script_src: assets_src,
->>>>>>> b355235f
     # Allow unsafe-inline styles
     style_src: assets_src + %w('unsafe-inline'),
     # disallow all object-src
