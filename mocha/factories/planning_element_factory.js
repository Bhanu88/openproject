--- conflicted
+++ resolved
@@ -1,19 +1,3 @@
-<<<<<<< HEAD
-(function(PlanningElement) {
-  Factory.define('PlanningElement', PlanningElement)
-    .sequence('id')
-    .sequence('name', function (i) {
-      return "Project No. " + i;
-    })
-    .after(function(PlanningElement, options) {
-      if(options && options.children) {
-        var i;
-        for (i = 0; i < options.children.length; i += 1) {
-          options.children[i].Project = PlanningElement.project;
-          options.children[i].parent = PlanningElement;
-          options.children[i] = Factory.build('PlanningElement', options.children[i]);
-        }
-=======
 //-- copyright
 // OpenProject is a project management system.
 // Copyright (C) 2012-2014 the OpenProject Foundation (OPF)
@@ -42,20 +26,20 @@
 // See doc/COPYRIGHT.rdoc for more details.
 //++
 
-Factory.define('PlanningElement', Timeline.PlanningElement)
-  .sequence('id')
-  .sequence('name', function (i) {
-    return "Project No. " + i;
-  })
-  .after(function(PlanningElement, options) {
-    if(options && options.children) {
-      var i;
-      for (i = 0; i < options.children.length; i += 1) {
-        options.children[i].Project = PlanningElement.project;
-        options.children[i].parent = PlanningElement;
-        options.children[i] = Factory.build('PlanningElement', options.children[i]);
-      }
->>>>>>> 2600e039
+(function(PlanningElement) {
+  Factory.define('PlanningElement', PlanningElement)
+    .sequence('id')
+    .sequence('name', function (i) {
+      return "Project No. " + i;
+    })
+    .after(function(PlanningElement, options) {
+      if(options && options.children) {
+        var i;
+        for (i = 0; i < options.children.length; i += 1) {
+          options.children[i].Project = PlanningElement.project;
+          options.children[i].parent = PlanningElement;
+          options.children[i] = Factory.build('PlanningElement', options.children[i]);
+        }
 
         PlanningElement.children = options.children;
       }
