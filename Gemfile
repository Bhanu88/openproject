--- conflicted
+++ resolved
@@ -269,12 +269,8 @@
 end
 
 group :docker, optional: true do
-<<<<<<< HEAD
-  gem 'passenger', '~> 5.2'
-=======
   gem 'passenger', '~> 5.3.3'
 
->>>>>>> 1166d594
   # Used to easily precompile assets
   gem 'sqlite3', require: false
   gem 'rails_12factor', require: !!ENV['HEROKU']
