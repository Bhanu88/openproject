--- conflicted
+++ resolved
@@ -218,11 +218,7 @@
   gem 'rails-controller-testing', '~> 1.0.2'
 
   gem 'capybara', '~> 3.11.1'
-<<<<<<< HEAD
   gem 'capybara-screenshot', '~> 1.0.22'
-=======
-  gem 'capybara-screenshot', '~> 1.0.17'
->>>>>>> 38256858
   gem 'capybara-select2', git: 'https://github.com/goodwill/capybara-select2', ref: '585192e'
   gem 'chromedriver-helper', '~> 2.1.0'
   gem 'selenium-webdriver', '~> 3.14'
