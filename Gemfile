#-- copyright
# OpenProject is a project management system.
# Copyright (C) 2012-2013 the OpenProject Foundation (OPF)
#
# This program is free software; you can redistribute it and/or
# modify it under the terms of the GNU General Public License version 3.
#
# OpenProject is a fork of ChiliProject, which is a fork of Redmine. The copyright follows:
# Copyright (C) 2006-2013 Jean-Philippe Lang
# Copyright (C) 2010-2013 the ChiliProject Team
#
# This program is free software; you can redistribute it and/or
# modify it under the terms of the GNU General Public License
# as published by the Free Software Foundation; either version 2
# of the License, or (at your option) any later version.
#
# This program is distributed in the hope that it will be useful,
# but WITHOUT ANY WARRANTY; without even the implied warranty of
# MERCHANTABILITY or FITNESS FOR A PARTICULAR PURPOSE.  See the
# GNU General Public License for more details.
#
# You should have received a copy of the GNU General Public License
# along with this program; if not, write to the Free Software
# Foundation, Inc., 51 Franklin Street, Fifth Floor, Boston, MA  02110-1301, USA.
#
# See doc/COPYRIGHT.rdoc for more details.
#++

source 'https://rubygems.org'

gem "rails", "~> 3.2.16"

gem "coderay", "~> 1.0.5"
gem "rubytree", "~> 0.8.3"
gem "rdoc", ">= 2.4.2"
gem 'globalize'

gem 'request_store'

# TODO: adds #auto_link which was deprecated in rails 3.1
gem 'rails_autolink'
gem "will_paginate", '~> 3.0'
gem "acts_as_list", "~> 0.2.0"

gem 'awesome_nested_set'

gem 'color-tools', '~> 1.3.0', :require => 'color'

gem "ruby-progressbar"

# to generate html-diffs (e.g. for wiki comparison)
gem 'htmldiff'

# generates SVG Graphs
# used for statistics on svn repositories
gem 'svg-graph'

gem 'execjs'

gem 'therubyracer'

gem "date_validator"

# replacing rsb with rabl --
# We rely on this specific version, which is the latest as of now (end of 2013),
# because we have to apply to it a bugfix which could break things in other versions.
# This can be removed as soon as said bugfix is integrated into rabl itself.
# See: config/initializers/rabl_hack.rb
gem 'rabl', '0.9.3'
gem 'multi_json'
gem 'oj'

# will need to be removed once we are on rails4 as it will be part of the rails4 core
gem 'strong_parameters'

# we need the old Version to be compatible with pgsql 8.4
# see: http://stackoverflow.com/questions/14862144/rake-jobswork-gives-pgerror-error-select-for-update-share-is-not-allowed-in
# or: https://github.com/collectiveidea/delayed_job/issues/323
gem 'delayed_job_active_record', '0.3.3'
gem 'daemons'

gem 'rack-protection'

gem 'syck', :platforms => [:ruby_20, :mingw_20, :ruby_21, :mingw_21], :require => false

gem 'gon'

group :production do
  # we use dalli as standard memcache client
  # requires memcached 1.4+
  # see https://github.com/mperham/dalli
  gem 'dalli'
end

group :assets do
  gem 'sass-rails',   '~> 3.2.3'
  gem 'coffee-rails', '~> 3.2.1'
  gem 'uglifier', '>= 1.0.3'
  gem 'jquery-ui-rails'
  gem 'select2-rails', '~> 3.3.2'
<<<<<<< HEAD
  gem 'jquery-atwho-rails'
  gem 'openproject-ui_components', git: 'git@github.com:opf/openproject-ui_components.git', branch: 'dev'
=======
  gem 'angularjs-rails'
  gem 'angular-ui-select2-rails'
>>>>>>> 87ee1707
end

gem "prototype-rails"
# remove once we no longer use the deprecated "link_to_remote", "remote_form_for" and alike methods
# replace those with :remote => true
gem 'prototype_legacy_helper', '0.0.0', :git => 'https://github.com/rails/prototype_legacy_helper.git'

gem 'jquery-rails', '~> 2.0.3'
# branch rewrite has commit 6bfdcd7e14df1efffc00b2bbdf4e14e614d00418 which adds
# a "magic comment" in the translations.js.erb and somehow breaks i18n-js
# using the commit before this comment
gem "i18n-js", :git => "https://github.com/fnando/i18n-js.git", :ref => '8801f8d17ef96c48a7a0269e251fcf1648c8f441'

group :test do
  gem 'shoulda'
  gem 'object-daddy', '~> 1.1.0'
  gem 'mocha', '~> 0.13.1', :require => false
  gem "launchy", "~> 2.3.0"
  gem "factory_girl_rails", "~> 4.0"
  gem 'cucumber-rails', :require => false
  gem 'rack_session_access'
  gem 'database_cleaner'
  gem "cucumber-rails-training-wheels" # http://aslakhellesoy.com/post/11055981222/the-training-wheels-came-off
  gem 'rspec', '~> 2.0'
  # also add to development group, so "spec" rake task gets loaded
  gem "rspec-rails", "~> 2.0", :group => :development
  gem 'rspec-example_disabler'
  gem 'capybara'
  gem 'capybara-screenshot'
  gem 'selenium-webdriver'
  gem 'timecop', "~> 0.6.1"

  gem 'rb-readline' # ruby on CI needs this
  # why in Gemfile? see: https://github.com/guard/guard-test
  gem 'ruby-prof'
  gem 'simplecov', ">= 0.8.pre"
  gem "shoulda-matchers"
  gem "json_spec"
  gem "activerecord-tableless", "~> 1.0"
  gem "codeclimate-test-reporter", :require => nil
end

group :ldap do
  gem "net-ldap", '~> 0.2.2'
end

group :openid do
  gem "ruby-openid", '~> 2.2.3', :require => 'openid'
end

group :development do
  gem 'letter_opener', '~> 1.0.0'
  gem 'pry-rails'
  gem 'pry-stack_explorer'
  gem 'pry-rescue'
  gem 'pry-byebug', :platforms => :mri_20
  gem 'pry-debugger', :platforms => :mri_19
  gem 'pry-doc'
  gem 'rails-dev-tweaks', '~> 0.6.1'
  gem 'guard-rspec'
  gem 'guard-cucumber'
  gem 'rb-fsevent', :group => :test
  gem 'thin'
  gem 'faker'
end

group :tools do
  # why tools? see: https://github.com/guard/guard-test
  gem 'guard-test'
end

group :rmagick do
  gem "rmagick", ">= 1.15.17"
  # Older distributions might not have a sufficiently new ImageMagick version
  # for the current rmagick release (current rmagick is rmagick 2, which
  # requires ImageMagick 6.4.9 or later). If this is the case for you, comment
  # the line above this comment block and uncomment the one underneath it to
  # get an rmagick version known to work on older distributions.
  #
  # The following distributíons are known to *not* ship with a usable
  # ImageMagick version. There might be additional ones.
  #   * Ubuntu 9.10 and older
  #   * Debian Lenny 5.0 and older
  #   * CentOS 5 and older
  #   * RedHat 5 and older
  #
  #gem "rmagick", "< 2.0.0"
end

# Use the commented pure ruby gems, if you have not the needed prerequisites on
# board to compile the native ones.  Note, that their use is discouraged, since
# their integration is propbably not that well tested and their are slower in
# orders of magnitude compared to their native counterparts. You have been
# warned.

platforms :mri, :mingw do
  group :mysql2 do
    gem "mysql2", "~> 0.3.11"
  end

  group :postgres do
    gem 'pg'
  end

  group :sqlite do
    gem "sqlite3"
  end
end

platforms :jruby do
  gem "jruby-openssl"

  group :mysql do
    gem "activerecord-jdbcmysql-adapter"
  end

  group :postgres do
    gem "activerecord-jdbcpostgresql-adapter"
  end

  group :sqlite do
    gem "activerecord-jdbcsqlite3-adapter"
  end
end

# Load Gemfile.local, Gemfile.plugins and plugins' Gemfiles
Dir.glob File.expand_path("../{Gemfile.local,Gemfile.plugins,lib/plugins/*/Gemfile}", __FILE__) do |file|
  next unless File.readable?(file)
  instance_eval File.read(file)
end
<|MERGE_RESOLUTION|>--- conflicted
+++ resolved
@@ -98,13 +98,10 @@
   gem 'uglifier', '>= 1.0.3'
   gem 'jquery-ui-rails'
   gem 'select2-rails', '~> 3.3.2'
-<<<<<<< HEAD
   gem 'jquery-atwho-rails'
   gem 'openproject-ui_components', git: 'git@github.com:opf/openproject-ui_components.git', branch: 'dev'
-=======
   gem 'angularjs-rails'
   gem 'angular-ui-select2-rails'
->>>>>>> 87ee1707
 end
 
 gem "prototype-rails"
