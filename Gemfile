#-- copyright
# OpenProject is a project management system.
# Copyright (C) 2012-2014 the OpenProject Foundation (OPF)
#
# This program is free software; you can redistribute it and/or
# modify it under the terms of the GNU General Public License version 3.
#
# OpenProject is a fork of ChiliProject, which is a fork of Redmine. The copyright follows:
# Copyright (C) 2006-2013 Jean-Philippe Lang
# Copyright (C) 2010-2013 the ChiliProject Team
#
# This program is free software; you can redistribute it and/or
# modify it under the terms of the GNU General Public License
# as published by the Free Software Foundation; either version 2
# of the License, or (at your option) any later version.
#
# This program is distributed in the hope that it will be useful,
# but WITHOUT ANY WARRANTY; without even the implied warranty of
# MERCHANTABILITY or FITNESS FOR A PARTICULAR PURPOSE.  See the
# GNU General Public License for more details.
#
# You should have received a copy of the GNU General Public License
# along with this program; if not, write to the Free Software
# Foundation, Inc., 51 Franklin Street, Fifth Floor, Boston, MA  02110-1301, USA.
#
# See doc/COPYRIGHT.rdoc for more details.
#++

if Gem::Version.new(Bundler::VERSION) < Gem::Version.new('1.5.0')
  abort <<-Message

  *****************************************************
  *                                                   *
  *   OpenProject requires bundler version >= 1.5.0   *
  *                                                   *
  *   Please install bundler with:                    *
  *                                                   *
  *   gem install bundler                             *
  *                                                   *
  *****************************************************

  Message
end

source 'https://rubygems.org'

<<<<<<< HEAD
gem "rails", "~> 3.2.17"
gem "sprockets", "2.2.2.backport2"
=======
gem "rails", "~> 3.2.18"
>>>>>>> 1e9c73fe

gem "coderay", "~> 1.0.5"
gem "rubytree", "~> 0.8.3"
gem "rdoc", ">= 2.4.2"
gem 'globalize'
gem 'omniauth'
gem 'request_store'

# TODO: adds #auto_link which was deprecated in rails 3.1
gem 'rails_autolink'
gem "will_paginate", '~> 3.0'
gem "acts_as_list", "~> 0.2.0"

gem 'awesome_nested_set'

gem 'color-tools', '~> 1.3.0', :require => 'color'

gem "ruby-progressbar"

# to generate html-diffs (e.g. for wiki comparison)
gem 'htmldiff'

# generates SVG Graphs
# used for statistics on svn repositories
gem 'svg-graph'

gem "date_validator"

# We rely on this specific version, which is the latest as of now (end of 2013),
# because we have to apply to it a bugfix which could break things in other versions.
# This can be removed as soon as said bugfix is integrated into rabl itself.
# See: config/initializers/rabl_hack.rb
gem 'rabl', '0.9.3'
gem 'multi_json'
gem 'oj'

# will need to be removed once we are on rails4 as it will be part of the rails4 core
gem 'strong_parameters'

# we need the old Version to be compatible with pgsql 8.4
# see: http://stackoverflow.com/questions/14862144/rake-jobswork-gives-pgerror-error-select-for-update-share-is-not-allowed-in
# or: https://github.com/collectiveidea/delayed_job/issues/323
gem 'delayed_job_active_record', '0.3.3'
gem 'daemons'

# include custom rack-protection for now until rkh/rack-protection is fixed and released
# (see https://www.openproject.org/work_packages/3029)
gem 'rack-protection', :git => "https://github.com/finnlabs/rack-protection.git", :ref => '5a7d1bd'

gem 'syck', :platforms => [:ruby_20, :mingw_20, :ruby_21, :mingw_21], :require => false

gem 'gon', '~> 4.0'

group :production do
  # we use dalli as standard memcache client
  # requires memcached 1.4+
  # see https://github.com/mperham/dalli
  gem 'dalli'
end

group :assets do
  gem 'sass-rails',   '~> 3.2.3'
  gem 'coffee-rails', '~> 3.2.1'
  gem 'uglifier', '>= 1.0.3'
end

# You don't need therubyracer if you have nodejs installed on the machine precompiling assets.
gem 'therubyracer', :group => :therubyracer

gem "prototype-rails"
# remove once we no longer use the deprecated "link_to_remote", "remote_form_for" and alike methods
# replace those with :remote => true
gem 'prototype_legacy_helper', '0.0.0', :git => 'https://github.com/rails/prototype_legacy_helper.git'

# branch rewrite has commit 6bfdcd7e14df1efffc00b2bbdf4e14e614d00418 which adds
# a "magic comment" in the translations.js.erb and somehow breaks i18n-js
# using the commit before this comment
gem "i18n-js", :git => "https://github.com/fnando/i18n-js.git", :ref => '8801f8d17ef96c48a7a0269e251fcf1648c8f441'

# small wrapper around the command line
gem 'cocaine'


# Security fixes
# Gems we don't depend directly on, but specify here to make sure we don't use a vulnerable
# version. Please add a link to a security advisory when adding a Gem here.

gem 'i18n', '>=0.6.8'
# see https://groups.google.com/forum/#!topic/ruby-security-ann/pLrh6DUw998

gem 'nokogiri', '>=1.5.11'
# see https://groups.google.com/forum/#!topic/ruby-security-ann/DeJpjTAg1FA


group :test do
  gem 'shoulda'
  gem 'object-daddy', '~> 1.1.0'
  gem "launchy", "~> 2.3.0"
  gem "factory_girl_rails", "~> 4.0"
  gem 'cucumber-rails', :require => false
  gem 'rack_session_access'
  gem 'database_cleaner'
  gem "cucumber-rails-training-wheels" # http://aslakhellesoy.com/post/11055981222/the-training-wheels-came-off
  gem 'rspec', '~> 2.14'
  # also add to development group, so "spec" rake task gets loaded
  gem "rspec-rails", "~> 2.14", :group => :development
  gem 'rspec-example_disabler', git: "https://github.com/finnlabs/rspec-example_disabler.git"
  gem 'capybara'
  gem 'capybara-screenshot'
  gem 'selenium-webdriver'
  gem 'timecop', "~> 0.6.1"

  gem 'rb-readline' # ruby on CI needs this
  # why in Gemfile? see: https://github.com/guard/guard-test
  gem 'ruby-prof'
  gem 'simplecov', '0.8.0.pre'
  gem "shoulda-matchers"
  gem "json_spec"
  gem "activerecord-tableless", "~> 1.0"
  gem "codeclimate-test-reporter", :require => nil
  gem 'test-unit', '2.5.5'
end

group :ldap do
  gem "net-ldap", '~> 0.2.2'
end

group :development do
  gem 'letter_opener', '~> 1.0.0'
  gem 'pry-rails'
  gem 'pry-stack_explorer'
  gem 'pry-rescue'
  gem 'pry-byebug', :platforms => [:mri_20,:mri_21]
  gem 'pry-doc'
  gem 'rails-dev-tweaks', '~> 0.6.1'
  gem 'thin'
  gem 'faker'
end

# Use the commented pure ruby gems, if you have not the needed prerequisites on
# board to compile the native ones.  Note, that their use is discouraged, since
# their integration is propbably not that well tested and their are slower in
# orders of magnitude compared to their native counterparts. You have been
# warned.

platforms :mri, :mingw do
  group :mysql2 do
    gem "mysql2", "~> 0.3.11"
  end

  group :postgres do
    gem 'pg', "~> 0.17.1"
  end

  group :sqlite do
    gem "sqlite3"
  end
end

platforms :jruby do
  gem "jruby-openssl"

  group :mysql do
    gem "activerecord-jdbcmysql-adapter"
  end

  group :postgres do
    gem "activerecord-jdbcpostgresql-adapter"
  end

  group :sqlite do
    gem "activerecord-jdbcsqlite3-adapter"
  end
end

# Load Gemfile.local, Gemfile.plugins and plugins' Gemfiles
Dir.glob File.expand_path("../{Gemfile.local,Gemfile.plugins,lib/plugins/*/Gemfile}", __FILE__) do |file|
  next unless File.readable?(file)
  instance_eval File.read(file)
end
<|MERGE_RESOLUTION|>--- conflicted
+++ resolved
@@ -44,12 +44,8 @@
 
 source 'https://rubygems.org'
 
-<<<<<<< HEAD
-gem "rails", "~> 3.2.17"
+gem "rails", "~> 3.2.18"
 gem "sprockets", "2.2.2.backport2"
-=======
-gem "rails", "~> 3.2.18"
->>>>>>> 1e9c73fe
 
 gem "coderay", "~> 1.0.5"
 gem "rubytree", "~> 0.8.3"
