<<<<<<< HEAD
/*jslint white: false, nomen: true, devel: true, on: true, debug: false, evil: true, onevar: false, browser: true, white: false, indent: 2 */
/*global window, $, $$, Reporting */

window.Reporting = {
  source: ($$("head")[0].select("script[src*='reporting.js']")[0].src),

  require: function (libraryName) {
    var jsName = Reporting.source.replace("reporting.js", "reporting/" + libraryName + ".js");
    try {
      // inserting via DOM fails in Safari 2.0, so brute force approach
      document.write('<script type="text/javascript" src="' + jsName + '"><\/script>');
    } catch (e) {
      // for xhtml+xml served content, fall back to DOM methods
      var script = document.createElement('script');
      script.type = 'text/javascript';
      script.src = jsName;
      document.getElementsByTagName('head')[0].appendChild(script);
    }
  },

  onload: function (func) {
    document.observe("dom:loaded", func);
  }
};

Reporting.require("filters");
Reporting.require("group_bys");
Reporting.require("restore_query");
Reporting.require("controls");

//
// function hide_category(tr_field) {
//     var label = $(tr_field.getAttribute("data-label"));
//     if (label !== null) {
//         label.hide();
//     }
// }
//
// function restore_select_values(select, values) {
//     var i, j;
//     if (values.length > 1) {
//         make_select_accept_multiple_values(select);
//     } else {
//         make_select_accept_single_value(select);
//     }
//     for (i = 0; i < values.length; i += 1) {
//         for (j = 0; j < select.options.length; j += 1) {
//             if (select.options[j].value === values[i].toString()) {
//                 try {
//                     select.options[j].selected = true;
//                     break;
//                 } catch(e) {
//                     window.setTimeout('$("' + select.id + '").childElements()[' + j + '].selected = true;', 1);
//                 }
//             }
//         }
//     }
// }
//
// function defineElementGetter() {
//     if (document.getElementsByClassName === undefined) {
//         document.getElementsByClassName = function (className)
//         {
//             var hasClassName, allElements, results, element, elementClass, i;
//             hasClassName = new RegExp("(?:^|\\s)" + className + "(?:$|\\s)");
//             allElements = document.getElementsByTagName("*");
//             results = [];
//             for (i = 0; (element = allElements[i]) !== null; i += 1) {
//                 elementClass = element.className;
//                 if (elementClass && elementClass.indexOf(className) !== -1 && hasClassName.test(elementClass)) {
//                     results.push(element);
//                 }
//             }
//             return results;
//         };
//     }
// }
//
// // defineElementGetter();
=======
/*global $, selectAllOptions, moveOptions, Form, Ajax, window, $$, document, Sortable, Effect */

function make_select_accept_multiple_values(select) {
    select.multiple = true;
    select.size = 4;
    // first option just got selected, because THAT'S the kind of world we live in
    select.options[0].selected = false;
}

function make_select_accept_single_value(select) {
    select.multiple = false;
    select.size = 1;
}

function toggle_multi_select(select) {
    if (select.multiple === true) {
        make_select_accept_single_value(select);
    } else {
        make_select_accept_multiple_values(select);
    }
}

function change_argument_visibility(field, arg_nr) {
    var params, i;
    params = [$(field + '_arg_1'), $(field + '_arg_2')];

    for (i = 0; i < 2; i += 1) {
        if (params[i] !== null) {
            if (arg_nr >= (i + 1) || arg_nr <= (-1 - i)) {
                params[i].show();
            }
            else {
                params[i].hide();
            }
        }
    }
}

function operator_changed(field, select) {
    var option_tag, arity;
    if (select === null) {
        return;
    }
    option_tag = select.options[select.selectedIndex];
    arity = parseInt(option_tag.getAttribute("data-arity"), 10);
    change_argument_visibility(field, arity);
}

function display_category(tr_field) {
    var label = $(tr_field.getAttribute("data-label"));
    if (label !== null) {
        label.show();
    }
}

function hide_category(tr_field) {
    var label = $(tr_field.getAttribute("data-label"));
    if (label !== null) {
        label.hide();
    }
}

function set_remove_button_visibility(field, value) {
    var remove = $('rm_' + field);
    if (remove !== null) {
        if (value === true) {
            remove.show();
        } else {
            remove.hide();
        }
    }
}

function load_available_values_for_filter(filter_name, callback_func) {
    var upd, select;
    select = $('' + filter_name + '_arg_1_val');
    if (select !== null && select.readAttribute('data-loading') === "ajax" && select.childElements().length === 0) {
        upd = new Ajax.Updater({ success: select }, window.global_prefix + '/cost_reports/available_values', {
            parameters: { filter_name: filter_name },
            insertion: 'bottom',
            evalScripts: false,
            onCreate: function (a, b) {
                $('operators_' + filter_name).disable();
                $('' + filter_name + '_arg_1_val').disable();
            },
            onComplete: function (a, b) {
                $('operators_' + filter_name).enable();
                $('' + filter_name + '_arg_1_val').enable();
                callback_func();
            }
        });
        make_select_accept_single_value(select);
    }
    else {
        callback_func();
    }
}

function show_filter_callback(field, slowly, callback_func) {
    var field_el, effect;
    field_el = $('tr_' +  field);
    if (field_el !== null) {
        load_available_values_for_filter(field, callback_func);
        // the following command might be included into the callback_function (which is called after the ajax request) later
        $('rm_' + field).value = field;
        if (slowly) {
            effect = new Effect.Appear(field_el);
        } else {
            field_el.show();
        }
        operator_changed(field, $("operators_" + field));
        display_category(field_el);
    }
}

function show_filter(field) {
    show_filter_callback(field, true, function () {});
}

function occupied_category(tr_field) {
    var i, data_label, filters;
    data_label = tr_field.getAttribute("data-label");
    filters = document.getElementsByClassName('filter');
    for (i = 0; i < filters.length; i += 1) {
        if (filters[i].visible() && filters[i].getAttribute("data-label") === data_label) {
            return true;
        }
    }
    return false; //not hit
}

function hide_filter(field, slowly) {
    var effect, field_el, operator_select;
    field_el = $('tr_' +  field);
    if (field_el !== null) {
        $('rm_' + field).value = "";
        if (slowly) {
            effect = new Effect.Fade(field_el);
        } else {
            field_el.hide();
        }
        operator_select = $("operators_" + field);
        if (operator_select !== null) {
            // in case the filter doesn't have an operator select field'
            operator_changed(field, $("operators_" + field));
        }
        if (!occupied_category(field_el)) {
            hide_category(field_el);
        }
    }
}

function disable_select_option(select, field) {
    for (var i = 0; i < select.options.length; i += 1) {
        if (select.options[i].value === field) {
            select.options[i].disabled = true;
            break;
        }
    }
}

function enable_select_option(select, field) {
    for (var i = 0; i < select.options.length; i += 1) {
        if (select.options[i].value === field) {
            select.options[i].disabled = false;
            break;
        }
    }
}

function add_filter(select) {
    var field;
    field = select.value;
    show_filter(field);
    select.selectedIndex = 0;
    disable_select_option(select, field);
}

function remove_filter(field) {
    hide_filter(field, true);
    enable_select_option($("add_filter_select"), field);
}

function show_group_by(group_by, target) {
    var source, group_option, i;
    source = $("group_by_container");
    group_option = null;
    // find group_by option-tag in target select-box
    for (i = 0; i < source.options.length; i += 1) {
        if (source.options[i].value === group_by) {
            group_option = source.options[i];
            source.options[i] = null;
            break;
        }
    }
    // die if the appropriate option-tag can not be found
    if (group_option === null) {
        return;
    }
    // move the option-tag to the taget select-box while keepings its data
    target.options[target.length] = group_option;
}

function select_operator(field, operator) {
    var select, i;
    select = $("operators_" + field);
    if (select === null) {
        return; // there is no such operator select field
    }
    for (i = 0; i < select.options.length; i += 1) {
        if (select.options[i].value === operator) {
            select.selectedIndex = i;
            break;
        }
    }
    operator_changed(field, select);
}

function restore_select_values(select, values) {
    var i, j;
    if (values.length > 1) {
        make_select_accept_multiple_values(select);
    } else {
        make_select_accept_single_value(select);
    }
    for (i = 0; i < values.length; i += 1) {
        for (j = 0; j < select.options.length; j += 1) {
            if (select.options[j].value === values[i].toString()) {
                try {
                    select.options[j].selected = true;
                    break;
                } catch (e) {
                    window.setTimeout('$("' + select.id + '").childElements()[' + j + '].selected = true;', 1);
                }
            }
        }
    }
}

function find_arguments(field) {
    var args = [], arg_count = 0, arg = null;
    arg = $(field + '_arg_' + (arg_count + 1) + '_val');
    while (arg !== null) {
        args[args.length] = arg;
        arg_count = arg_count + 1;
        arg = $(field + '_arg_' + (arg_count + 1) + '_val');
    }
    return args;
}

function restore_values(field, values) {
    var op_select, op_arity, args, i;
    op_select = $("operators_" + field);
    if (op_select !== null) {
        op_arity = op_select.options[op_select.selectedIndex].getAttribute("data-arity");
    }
    else {
        op_arity = 0;
    }
    args = find_arguments(field);
    if (args.size() === 0) {
        return; // there are no values to set
    }
    if (!Object.isArray(values)) {
        values = [values];
    }
    if (op_arity < 0 && !(args[0].type.empty()) && args[0].type.include('select')) {
        restore_select_values(args[0], values);
    } else {
        for (i = 0; i < values.length && i < args.length; i += 1) {
            args[i].setValue(values[i]);
        }
    }
}

function restore_filter(field, operator, values) {
    select_operator(field, operator);
    disable_select_option($("add_filter_select"), field);
    show_filter_callback(field, true, function () {
        if (typeof(values) !== "undefined") {
            restore_values(field, values);
        }
    });
}

function show_group_by_column(group_by) {
    show_group_by(group_by, $('group_by_columns'));
}

function show_group_by_row(group_by) {
    show_group_by(group_by, $('group_by_rows'));
}

function disable_all_filters() {
    var i, select;
    $('filter_table').down().childElements().each(function (e) {
        var field, possible_select;
        e.hide();
        if (e.readAttribute('class') === 'filter') {
            field = e.id.gsub('tr_', '');
            hide_filter(field, false);
            possible_select = $(field + '_arg_1_val');
            if (possible_select !== null && possible_select.type && possible_select.type.include('select')) {
                make_select_accept_single_value(possible_select);
            }
        }
    });
    select = $("add_filter_select");
    for (i = 0; i < select.options.length; i += 1) {
        if (select.options[i].disabled) {
            select.options[i].disabled = false;
        }
    }
}

function disable_all_group_bys() {
    var destination;
    destination = $('group_by_container');
    [$('group_by_columns'), $('group_by_rows')].each(function (origin) {
        selectAllOptions(origin);
        moveOptions(origin, destination);
    });
}

function serialize_filter_and_group_by() {
    var ret_str, rows, columns;
    ret_str = Form.serialize('query_form');
    rows = Sortable.serialize('group_rows');
    columns = Sortable.serialize('group_columns');
    if (rows !== null && rows !== "") {
        ret_str += "&" + rows;
    }
    if (columns !== null && columns !== "") {
        ret_str += "&" + columns;
    }
    return ret_str;
}

function init_group_bys() {
    var options = {
        tag: 'span',
        overlap: 'horizontal',
        constraint: 'horizontal',
        containment: ['group_columns', 'group_rows'],
        //only: "group_by",
        dropOnEmpty: true,
        format: /^(.*)$/,
        hoverclass: 'drag_container_accept'
    };
    Sortable.create('group_columns', options);
    Sortable.create('group_rows', options);
}

function defineElementGetter() {
    if (document.getElementsByClassName === undefined) {
        document.getElementsByClassName = function (className)
        {
            var hasClassName, allElements, results, element, elementClass, i;
            hasClassName = new RegExp("(?:^|\\s)" + className + "(?:$|\\s)");
            allElements = document.getElementsByTagName("*");
            results = [];
            for (i = 0; (element = allElements[i]) !== null; i += 1) {
                elementClass = element.className;
                if (elementClass && elementClass.indexOf(className) !== -1 && hasClassName.test(elementClass)) {
                    results.push(element);
                }
            }
            return results;
        };
    }
}

defineElementGetter();
>>>>>>> 7302e2bb
<|MERGE_RESOLUTION|>--- conflicted
+++ resolved
@@ -1,4 +1,3 @@
-<<<<<<< HEAD
 /*jslint white: false, nomen: true, devel: true, on: true, debug: false, evil: true, onevar: false, browser: true, white: false, indent: 2 */
 /*global window, $, $$, Reporting */
 
@@ -78,378 +77,3 @@
 // }
 //
 // // defineElementGetter();
-=======
-/*global $, selectAllOptions, moveOptions, Form, Ajax, window, $$, document, Sortable, Effect */
-
-function make_select_accept_multiple_values(select) {
-    select.multiple = true;
-    select.size = 4;
-    // first option just got selected, because THAT'S the kind of world we live in
-    select.options[0].selected = false;
-}
-
-function make_select_accept_single_value(select) {
-    select.multiple = false;
-    select.size = 1;
-}
-
-function toggle_multi_select(select) {
-    if (select.multiple === true) {
-        make_select_accept_single_value(select);
-    } else {
-        make_select_accept_multiple_values(select);
-    }
-}
-
-function change_argument_visibility(field, arg_nr) {
-    var params, i;
-    params = [$(field + '_arg_1'), $(field + '_arg_2')];
-
-    for (i = 0; i < 2; i += 1) {
-        if (params[i] !== null) {
-            if (arg_nr >= (i + 1) || arg_nr <= (-1 - i)) {
-                params[i].show();
-            }
-            else {
-                params[i].hide();
-            }
-        }
-    }
-}
-
-function operator_changed(field, select) {
-    var option_tag, arity;
-    if (select === null) {
-        return;
-    }
-    option_tag = select.options[select.selectedIndex];
-    arity = parseInt(option_tag.getAttribute("data-arity"), 10);
-    change_argument_visibility(field, arity);
-}
-
-function display_category(tr_field) {
-    var label = $(tr_field.getAttribute("data-label"));
-    if (label !== null) {
-        label.show();
-    }
-}
-
-function hide_category(tr_field) {
-    var label = $(tr_field.getAttribute("data-label"));
-    if (label !== null) {
-        label.hide();
-    }
-}
-
-function set_remove_button_visibility(field, value) {
-    var remove = $('rm_' + field);
-    if (remove !== null) {
-        if (value === true) {
-            remove.show();
-        } else {
-            remove.hide();
-        }
-    }
-}
-
-function load_available_values_for_filter(filter_name, callback_func) {
-    var upd, select;
-    select = $('' + filter_name + '_arg_1_val');
-    if (select !== null && select.readAttribute('data-loading') === "ajax" && select.childElements().length === 0) {
-        upd = new Ajax.Updater({ success: select }, window.global_prefix + '/cost_reports/available_values', {
-            parameters: { filter_name: filter_name },
-            insertion: 'bottom',
-            evalScripts: false,
-            onCreate: function (a, b) {
-                $('operators_' + filter_name).disable();
-                $('' + filter_name + '_arg_1_val').disable();
-            },
-            onComplete: function (a, b) {
-                $('operators_' + filter_name).enable();
-                $('' + filter_name + '_arg_1_val').enable();
-                callback_func();
-            }
-        });
-        make_select_accept_single_value(select);
-    }
-    else {
-        callback_func();
-    }
-}
-
-function show_filter_callback(field, slowly, callback_func) {
-    var field_el, effect;
-    field_el = $('tr_' +  field);
-    if (field_el !== null) {
-        load_available_values_for_filter(field, callback_func);
-        // the following command might be included into the callback_function (which is called after the ajax request) later
-        $('rm_' + field).value = field;
-        if (slowly) {
-            effect = new Effect.Appear(field_el);
-        } else {
-            field_el.show();
-        }
-        operator_changed(field, $("operators_" + field));
-        display_category(field_el);
-    }
-}
-
-function show_filter(field) {
-    show_filter_callback(field, true, function () {});
-}
-
-function occupied_category(tr_field) {
-    var i, data_label, filters;
-    data_label = tr_field.getAttribute("data-label");
-    filters = document.getElementsByClassName('filter');
-    for (i = 0; i < filters.length; i += 1) {
-        if (filters[i].visible() && filters[i].getAttribute("data-label") === data_label) {
-            return true;
-        }
-    }
-    return false; //not hit
-}
-
-function hide_filter(field, slowly) {
-    var effect, field_el, operator_select;
-    field_el = $('tr_' +  field);
-    if (field_el !== null) {
-        $('rm_' + field).value = "";
-        if (slowly) {
-            effect = new Effect.Fade(field_el);
-        } else {
-            field_el.hide();
-        }
-        operator_select = $("operators_" + field);
-        if (operator_select !== null) {
-            // in case the filter doesn't have an operator select field'
-            operator_changed(field, $("operators_" + field));
-        }
-        if (!occupied_category(field_el)) {
-            hide_category(field_el);
-        }
-    }
-}
-
-function disable_select_option(select, field) {
-    for (var i = 0; i < select.options.length; i += 1) {
-        if (select.options[i].value === field) {
-            select.options[i].disabled = true;
-            break;
-        }
-    }
-}
-
-function enable_select_option(select, field) {
-    for (var i = 0; i < select.options.length; i += 1) {
-        if (select.options[i].value === field) {
-            select.options[i].disabled = false;
-            break;
-        }
-    }
-}
-
-function add_filter(select) {
-    var field;
-    field = select.value;
-    show_filter(field);
-    select.selectedIndex = 0;
-    disable_select_option(select, field);
-}
-
-function remove_filter(field) {
-    hide_filter(field, true);
-    enable_select_option($("add_filter_select"), field);
-}
-
-function show_group_by(group_by, target) {
-    var source, group_option, i;
-    source = $("group_by_container");
-    group_option = null;
-    // find group_by option-tag in target select-box
-    for (i = 0; i < source.options.length; i += 1) {
-        if (source.options[i].value === group_by) {
-            group_option = source.options[i];
-            source.options[i] = null;
-            break;
-        }
-    }
-    // die if the appropriate option-tag can not be found
-    if (group_option === null) {
-        return;
-    }
-    // move the option-tag to the taget select-box while keepings its data
-    target.options[target.length] = group_option;
-}
-
-function select_operator(field, operator) {
-    var select, i;
-    select = $("operators_" + field);
-    if (select === null) {
-        return; // there is no such operator select field
-    }
-    for (i = 0; i < select.options.length; i += 1) {
-        if (select.options[i].value === operator) {
-            select.selectedIndex = i;
-            break;
-        }
-    }
-    operator_changed(field, select);
-}
-
-function restore_select_values(select, values) {
-    var i, j;
-    if (values.length > 1) {
-        make_select_accept_multiple_values(select);
-    } else {
-        make_select_accept_single_value(select);
-    }
-    for (i = 0; i < values.length; i += 1) {
-        for (j = 0; j < select.options.length; j += 1) {
-            if (select.options[j].value === values[i].toString()) {
-                try {
-                    select.options[j].selected = true;
-                    break;
-                } catch (e) {
-                    window.setTimeout('$("' + select.id + '").childElements()[' + j + '].selected = true;', 1);
-                }
-            }
-        }
-    }
-}
-
-function find_arguments(field) {
-    var args = [], arg_count = 0, arg = null;
-    arg = $(field + '_arg_' + (arg_count + 1) + '_val');
-    while (arg !== null) {
-        args[args.length] = arg;
-        arg_count = arg_count + 1;
-        arg = $(field + '_arg_' + (arg_count + 1) + '_val');
-    }
-    return args;
-}
-
-function restore_values(field, values) {
-    var op_select, op_arity, args, i;
-    op_select = $("operators_" + field);
-    if (op_select !== null) {
-        op_arity = op_select.options[op_select.selectedIndex].getAttribute("data-arity");
-    }
-    else {
-        op_arity = 0;
-    }
-    args = find_arguments(field);
-    if (args.size() === 0) {
-        return; // there are no values to set
-    }
-    if (!Object.isArray(values)) {
-        values = [values];
-    }
-    if (op_arity < 0 && !(args[0].type.empty()) && args[0].type.include('select')) {
-        restore_select_values(args[0], values);
-    } else {
-        for (i = 0; i < values.length && i < args.length; i += 1) {
-            args[i].setValue(values[i]);
-        }
-    }
-}
-
-function restore_filter(field, operator, values) {
-    select_operator(field, operator);
-    disable_select_option($("add_filter_select"), field);
-    show_filter_callback(field, true, function () {
-        if (typeof(values) !== "undefined") {
-            restore_values(field, values);
-        }
-    });
-}
-
-function show_group_by_column(group_by) {
-    show_group_by(group_by, $('group_by_columns'));
-}
-
-function show_group_by_row(group_by) {
-    show_group_by(group_by, $('group_by_rows'));
-}
-
-function disable_all_filters() {
-    var i, select;
-    $('filter_table').down().childElements().each(function (e) {
-        var field, possible_select;
-        e.hide();
-        if (e.readAttribute('class') === 'filter') {
-            field = e.id.gsub('tr_', '');
-            hide_filter(field, false);
-            possible_select = $(field + '_arg_1_val');
-            if (possible_select !== null && possible_select.type && possible_select.type.include('select')) {
-                make_select_accept_single_value(possible_select);
-            }
-        }
-    });
-    select = $("add_filter_select");
-    for (i = 0; i < select.options.length; i += 1) {
-        if (select.options[i].disabled) {
-            select.options[i].disabled = false;
-        }
-    }
-}
-
-function disable_all_group_bys() {
-    var destination;
-    destination = $('group_by_container');
-    [$('group_by_columns'), $('group_by_rows')].each(function (origin) {
-        selectAllOptions(origin);
-        moveOptions(origin, destination);
-    });
-}
-
-function serialize_filter_and_group_by() {
-    var ret_str, rows, columns;
-    ret_str = Form.serialize('query_form');
-    rows = Sortable.serialize('group_rows');
-    columns = Sortable.serialize('group_columns');
-    if (rows !== null && rows !== "") {
-        ret_str += "&" + rows;
-    }
-    if (columns !== null && columns !== "") {
-        ret_str += "&" + columns;
-    }
-    return ret_str;
-}
-
-function init_group_bys() {
-    var options = {
-        tag: 'span',
-        overlap: 'horizontal',
-        constraint: 'horizontal',
-        containment: ['group_columns', 'group_rows'],
-        //only: "group_by",
-        dropOnEmpty: true,
-        format: /^(.*)$/,
-        hoverclass: 'drag_container_accept'
-    };
-    Sortable.create('group_columns', options);
-    Sortable.create('group_rows', options);
-}
-
-function defineElementGetter() {
-    if (document.getElementsByClassName === undefined) {
-        document.getElementsByClassName = function (className)
-        {
-            var hasClassName, allElements, results, element, elementClass, i;
-            hasClassName = new RegExp("(?:^|\\s)" + className + "(?:$|\\s)");
-            allElements = document.getElementsByTagName("*");
-            results = [];
-            for (i = 0; (element = allElements[i]) !== null; i += 1) {
-                elementClass = element.className;
-                if (elementClass && elementClass.indexOf(className) !== -1 && hasClassName.test(elementClass)) {
-                    results.push(element);
-                }
-            }
-            return results;
-        };
-    }
-}
-
-defineElementGetter();
->>>>>>> 7302e2bb
