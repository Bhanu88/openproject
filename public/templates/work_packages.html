<div id="work-packages-index">

  <div class="toolbar-container">
    <div toolbar id="toolbar">
      <selectable-title selected-title="selectedTitle"
                        reload-method="reloadQuery"
                        groups="groups">
      </selectable-title>

      <ul id="toolbar-items">
        <li class="toolbar-item">
          <button class="button_highlight" with-dropdown dropdown-id="tasksDropdown">
            <i class="icon-add icon4"></i>
            {{ I18n.t('js.toolbar.unselected_title') }}
            <i class="icon-pulldown-arrow1 icon-dropdown"></i>
          </button>
        </li>
        <li class="toolbar-item">
          <button class="button"
                  ng-click="showFiltersOptions = !showFiltersOptions"
                  ng-class="{active: showFiltersOptions}">
<<<<<<< HEAD
            <i class="icon-filter icon-buttons"></i>Filter
=======
            <i class="icon-pin icon-buttons"></i>{{ I18n.t('js.toolbar.filter') }}
>>>>>>> cbcbb32c
          </button>
        </li>
        <li class="toolbar-item" ng-hide="hideWorkPackageDetails">
          <ul id="work-packages-view-mode-selection" class="toolbar-button-group">
            <li>
              <button class="button"
                      ui-sref="work-packages.list"
                      ui-sref-active="active">
                <i class="icon-table-view icon-buttons"></i>
              </button>
            </li>
            <li ng-hide="hideWorkPackageDetails">
              <button class="button"
                      ui-sref="work-packages.list.details({})"
                      ui-sref-active="active">
                <i class="icon-table-detail-view icon-buttons"></i>
              </button>
            </li>
          </ul>
        </li>
        <li class="toolbar-item">
          <button class="button last" with-dropdown dropdown-id="settingsDropdown">
            <i class="icon-settings"></i>
            <i class="icon-pulldown-arrow1 icon-dropdown"></i>
          </button>
        </li>
      </ul>
    </div>
  </div>

  <div class="dropdown dropdown-relative dropdown-anchor-right" id="tasksDropdown">
    <ul class="dropdown-menu">
      <li><a ng-href="work_packages/new?work_package[type_id]={{type.id}}" ng-repeat="type in availableTypes">{{type.name}}</a></li>
    </ul>
  </div>

  <div options-dropdown class="dropdown dropdown-relative dropdown-anchor-right" id="settingsDropdown">
    <ul class="dropdown-menu">
<<<<<<< HEAD
      <li><a href ng-click="showColumnsModal()"><i class="icon-action-menu icon-columns"></i>Columns…</a></li>
      <li><a href ng-click="showSortingModal()">Sorting…</a></li>
      <li><a href ng-click="showGroupingModal()">Group by …</a></li>
      <li><a href ng-click="toggleDisplaySums()"><i ng-if="query.displaySums" class="icon-action-menu icon-yes"></i>Display sums</a></li>
      <li class="dropdown-divider"></li>
      <li><a href ng-click="showSaveModal()"><i class="icon-action-menu icon-save1"></i>Save</a></li>
      <li ng-show="!query.isNew()"><a href ng-click="showSaveModal(true)"><i class="icon-action-menu icon-save1"></i>Save as</a></li>
      <li ng-show="!query.isNew()"><a href ng-click="showShareModal()"><i class="icon-action-menu icon-publish"></i>Share</a></li>
=======
      <li><a href ng-click="showColumnsModal()">{{ I18n.t('js.toolbar.settings.columns') }}</a></li>
      <li><a href ng-click="showSortingModal()">{{ I18n.t('js.toolbar.settings.sort_by') }}</a></li>
      <li><a href ng-click="showGroupingModal()">{{ I18n.t('js.toolbar.settings.group_by') }}</a></li>
      <li><a href ng-click="toggleDisplaySums()">{{ I18n.t('js.toolbar.settings.display_sums') }}</a></li>
      <li class="dropdown-divider"></li>
      <li><a href ng-click="showSaveModal()">{{ I18n.t('js.toolbar.settings.save') }}</a></li>
      <li ng-show="!query.isNew()"><a href ng-click="showSaveModal(true)">{{ I18n.t('js.toolbar.settings.save_as') }}</a></li>
      <li ng-show="!query.isNew()"><a href ng-click="showShareModal()">{{ I18n.t('js.toolbar.settings.share') }}</a></li>
>>>>>>> cbcbb32c
    </ul>
  </div>

  <div class="title-bar" ng-show="showFiltersOptions">
    <div class="title-bar-extras">
      <work-packages-options></work-packages-options>

      <p class="buttons hide-when-print">
        <filter-clear query="query">
      </filter-clear>

      <!-- TODO: serialize permission checks -->
      <!-- User.current.allowed_to?(:save_queries, project, :global => true) -->
    </p>
    </div>
  </div>

  <back-url></back-url>

  <div ui-view></div>

</div><|MERGE_RESOLUTION|>--- conflicted
+++ resolved
@@ -19,11 +19,7 @@
           <button class="button"
                   ng-click="showFiltersOptions = !showFiltersOptions"
                   ng-class="{active: showFiltersOptions}">
-<<<<<<< HEAD
-            <i class="icon-filter icon-buttons"></i>Filter
-=======
-            <i class="icon-pin icon-buttons"></i>{{ I18n.t('js.toolbar.filter') }}
->>>>>>> cbcbb32c
+            <i class="icon-filter icon-buttons"></i>{{ I18n.t('js.toolbar.filter') }}
           </button>
         </li>
         <li class="toolbar-item" ng-hide="hideWorkPackageDetails">
@@ -62,25 +58,14 @@
 
   <div options-dropdown class="dropdown dropdown-relative dropdown-anchor-right" id="settingsDropdown">
     <ul class="dropdown-menu">
-<<<<<<< HEAD
-      <li><a href ng-click="showColumnsModal()"><i class="icon-action-menu icon-columns"></i>Columns…</a></li>
-      <li><a href ng-click="showSortingModal()">Sorting…</a></li>
-      <li><a href ng-click="showGroupingModal()">Group by …</a></li>
-      <li><a href ng-click="toggleDisplaySums()"><i ng-if="query.displaySums" class="icon-action-menu icon-yes"></i>Display sums</a></li>
-      <li class="dropdown-divider"></li>
-      <li><a href ng-click="showSaveModal()"><i class="icon-action-menu icon-save1"></i>Save</a></li>
-      <li ng-show="!query.isNew()"><a href ng-click="showSaveModal(true)"><i class="icon-action-menu icon-save1"></i>Save as</a></li>
-      <li ng-show="!query.isNew()"><a href ng-click="showShareModal()"><i class="icon-action-menu icon-publish"></i>Share</a></li>
-=======
-      <li><a href ng-click="showColumnsModal()">{{ I18n.t('js.toolbar.settings.columns') }}</a></li>
+      <li><a href ng-click="showColumnsModal()"><i class="icon-action-menu icon-columns"></i>{{ I18n.t('js.toolbar.settings.columns') }}</a></li>
       <li><a href ng-click="showSortingModal()">{{ I18n.t('js.toolbar.settings.sort_by') }}</a></li>
       <li><a href ng-click="showGroupingModal()">{{ I18n.t('js.toolbar.settings.group_by') }}</a></li>
-      <li><a href ng-click="toggleDisplaySums()">{{ I18n.t('js.toolbar.settings.display_sums') }}</a></li>
+      <li><a href ng-click="toggleDisplaySums()"><i ng-if="query.displaySums" class="icon-action-menu icon-yes"></i>{{ I18n.t('js.toolbar.settings.display_sums') }}</a></li>
       <li class="dropdown-divider"></li>
-      <li><a href ng-click="showSaveModal()">{{ I18n.t('js.toolbar.settings.save') }}</a></li>
-      <li ng-show="!query.isNew()"><a href ng-click="showSaveModal(true)">{{ I18n.t('js.toolbar.settings.save_as') }}</a></li>
-      <li ng-show="!query.isNew()"><a href ng-click="showShareModal()">{{ I18n.t('js.toolbar.settings.share') }}</a></li>
->>>>>>> cbcbb32c
+      <li><a href ng-click="showSaveModal()"><i class="icon-action-menu icon-save1"></i>{{ I18n.t('js.toolbar.settings.save') }}</a></li>
+      <li ng-show="!query.isNew()"><a href ng-click="showSaveModal(true)"><i class="icon-action-menu icon-save1"></i>{{ I18n.t('js.toolbar.settings.save_as') }}</a></li>
+      <li ng-show="!query.isNew()"><a href ng-click="showShareModal()"><i class="icon-action-menu icon-publish"></i>{{ I18n.t('js.toolbar.settings.share') }}</a></li>
     </ul>
   </div>
 
