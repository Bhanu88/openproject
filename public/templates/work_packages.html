<div id="work-packages-index">

  <div class="toolbar-container">
    <div toolbar id="toolbar">
      <selectable-title selected-title="selectedTitle"
                        reload-method="reloadQuery"
                        groups="groups">
      </selectable-title>

      <ul id="toolbar-items">
        <li class="toolbar-item">
          <button class="button_highlight" with-dropdown dropdown-id="tasksDropdown">
            <i class="icon-add icon4"></i>
            New Task
            <i class="icon-pulldown-arrow1 icon-dropdown"></i>
          </button>
        </li>
        <li class="toolbar-item">
          <button class="button"
                  ng-click="showFiltersOptions = !showFiltersOptions"
                  ng-class="{active: showFiltersOptions}">
            <i class="icon-filter icon-buttons"></i>Filter
          </button>
        </li>
        <li class="toolbar-item" ng-hide="hideWorkPackageDetails">
          <ul id="work-packages-view-mode-selection" class="toolbar-button-group">
            <li>
              <button class="button"
                      ui-sref="work-packages.list"
                      ui-sref-active="active">
                <i class="icon-table-view icon-buttons"></i>
              </button>
            </li>
            <li ng-hide="hideWorkPackageDetails">
              <button class="button"
                      ui-sref="work-packages.list.details({})"
                      ui-sref-active="active">
                <i class="icon-table-detail-view icon-buttons"></i>
              </button>
            </li>
          </ul>
        </li>
        <li class="toolbar-item">
          <button class="button last" with-dropdown dropdown-id="settingsDropdown">
            <i class="icon-settings"></i>
            <i class="icon-pulldown-arrow1 icon-dropdown"></i>
          </button>
        </li>
      </ul>
    </div>
  </div>

  <div class="dropdown dropdown-relative dropdown-anchor-right" id="tasksDropdown">
    <ul class="dropdown-menu">
      <li><a ng-href="work_packages/new?work_package[type_id]={{type.id}}" ng-repeat="type in availableTypes">{{type.name}}</a></li>
    </ul>
  </div>

  <div options-dropdown class="dropdown dropdown-relative dropdown-anchor-right" id="settingsDropdown">
    <ul class="dropdown-menu">
      <li><a href ng-click="showColumnsModal()"><i class="icon-action-menu icon-columns"></i>Columns…</a></li>
      <li><a href ng-click="showSortingModal()">Sorting…</a></li>
      <li><a href ng-click="showGroupingModal()">Group by …</a></li>
      <li><a href ng-click="toggleDisplaySums()">Display sums</a></li>
      <li class="dropdown-divider"></li>
<<<<<<< HEAD
      <li><a href ng-click="showSaveModal()"><i class="icon-action-menu icon-save1"></i>Save</a></li>
      <li><a href ng-click="showSaveModal(true)"><i class="icon-action-menu icon-save1"></i>Save as</a></li>
      <li><a href ng-click="showExportModal()"><i class="icon-action-menu icon-xls"></i>Export</a></li>
      <li ng-show="!query.isNew()"><a href ng-click="showShareModal()"><i class="icon-action-menu icon-publish"></i>Share</a></li>
=======
      <li><a href ng-click="showSaveModal()">Save</a></li>
      <li ng-show="!query.isNew()"><a href ng-click="showSaveModal(true)">Save as</a></li>
      <li ng-show="!query.isNew()"><a href ng-click="showShareModal()">Share</a></li>
>>>>>>> 23c05d21
    </ul>
  </div>

  <div class="title-bar" ng-show="showFiltersOptions">
    <div class="title-bar-extras">
      <work-packages-options></work-packages-options>

      <p class="buttons hide-when-print">
        <filter-clear query="query">
      </filter-clear>

      <!-- TODO: serialize permission checks -->
      <!-- User.current.allowed_to?(:save_queries, project, :global => true) -->
    </p>
    </div>
  </div>

  <back-url></back-url>

  <div ui-view></div>

</div><|MERGE_RESOLUTION|>--- conflicted
+++ resolved
@@ -63,16 +63,9 @@
       <li><a href ng-click="showGroupingModal()">Group by …</a></li>
       <li><a href ng-click="toggleDisplaySums()">Display sums</a></li>
       <li class="dropdown-divider"></li>
-<<<<<<< HEAD
       <li><a href ng-click="showSaveModal()"><i class="icon-action-menu icon-save1"></i>Save</a></li>
-      <li><a href ng-click="showSaveModal(true)"><i class="icon-action-menu icon-save1"></i>Save as</a></li>
-      <li><a href ng-click="showExportModal()"><i class="icon-action-menu icon-xls"></i>Export</a></li>
+      <li ng-show="!query.isNew()"><a href ng-click="showSaveModal(true)"><i class="icon-action-menu icon-save1"></i>Save as</a></li>
       <li ng-show="!query.isNew()"><a href ng-click="showShareModal()"><i class="icon-action-menu icon-publish"></i>Share</a></li>
-=======
-      <li><a href ng-click="showSaveModal()">Save</a></li>
-      <li ng-show="!query.isNew()"><a href ng-click="showSaveModal(true)">Save as</a></li>
-      <li ng-show="!query.isNew()"><a href ng-click="showShareModal()">Share</a></li>
->>>>>>> 23c05d21
     </ul>
   </div>
 
