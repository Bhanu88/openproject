--- conflicted
+++ resolved
@@ -63,7 +63,6 @@
       <li><a href ng-click="showGroupingModal()"><i class="icon-action-menu no-icon"></i>{{ I18n.t('js.toolbar.settings.group_by') }}</a></li>
       <li><a href ng-click="toggleDisplaySums()"><i ng-if="query.displaySums" class="icon-action-menu icon-yes"></i><i ng-if="!query.displaySums" class="icon-action-menu no-icon"></i>{{ I18n.t('js.toolbar.settings.display_sums') }}</a></li>
       <li class="dropdown-divider"></li>
-<<<<<<< HEAD
       <li><a href ng-click="saveQuery()"><i class="icon-action-menu icon-save1"></i>{{ I18n.t('js.toolbar.settings.save') }}</a></li>
       <li><a href ng-click="showSaveAsModal($event)" ng-class="{'inactive': query.isNew()}">
         <i class="icon-action-menu icon-save1"></i>{{ I18n.t('js.toolbar.settings.save_as') }}</a>
@@ -71,13 +70,12 @@
       <li><a href ng-click="showShareModal($event)" ng-class="{'inactive': query.isNew()}">
         <i class="icon-action-menu icon-publish"></i>{{ I18n.t('js.toolbar.settings.share') }}</a>
       </li>
-=======
-      <li><a href ng-click="showSaveModal()"><i class="icon-action-menu icon-save1"></i>{{ I18n.t('js.toolbar.settings.save') }}</a></li>
-      <li ng-show="!query.isNew()"><a href ng-click="showSaveModal(true)"><i class="icon-action-menu icon-save1"></i>{{ I18n.t('js.toolbar.settings.save_as') }}</a></li>
-      <li ng-show="!query.isNew()"><a href ng-click="deleteQuery()"><i class="icon-action-menu icon-delete"></i>{{ I18n.t('js.toolbar.settings.delete') }}</a></li>
-      <li ng-show="!query.isNew()"><a href ng-click="showShareModal()"><i class="icon-action-menu icon-publish"></i>{{ I18n.t('js.toolbar.settings.share') }}</a></li>
-      <li ng-show="!query.isNew()"><a href ng-click="showSettingsModal()"><i class="icon-action-menu icon-settings"></i>{{ I18n.t('js.toolbar.settings.page_settings') }}</a></li>
->>>>>>> 66ade163
+      <li><a href ng-click="deleteQuery($event)" ng-class="{'inactive': query.isNew()}">
+        <i class="icon-action-menu icon-delete"></i>{{ I18n.t('js.toolbar.settings.delete') }}</a>
+      </li>
+      <li><a href ng-click="showSettingsModal($event)" ng-class="{'inactive': query.isNew()}">
+        <i class="icon-action-menu icon-settings"></i>{{ I18n.t('js.toolbar.settings.page_settings') }}</a>
+      </li>
     </ul>
   </div>
 
