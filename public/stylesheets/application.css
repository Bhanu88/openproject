--- conflicted
+++ resolved
@@ -2633,24 +2633,12 @@
   overflow:hidden;
 }
 
-<<<<<<< HEAD
-
-/* Accessibility specific styles */
-.hidden-for-sighted {
-  position:absolute;
-  left:-10000px;
-  top:auto;
-  width:1px;
-  height:1px;
-  overflow:hidden;
-=======
 /* Cut of text with '...' - working on all major browsers and IE6+
  * not working for Firefox < 7 */
 .ellipsis {
-	white-space: nowrap;
-	overflow: hidden;
-	text-overflow: ellipsis;
-	-o-text-overflow: ellipsis;
-	-ms-text-overflow: ellipsis;
->>>>>>> a0af882d
+  white-space: nowrap;
+  overflow: hidden;
+  text-overflow: ellipsis;
+  -o-text-overflow: ellipsis;
+  -ms-text-overflow: ellipsis;
 }