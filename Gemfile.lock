GIT
  remote: git://github.com/finnlabs/awesome_nested_set.git
  revision: 7bd473e845e2f17f5287e8b7534bd88d4bbbf7d6
  branch: v2.1.6-rails4
  specs:
    awesome_nested_set (2.1.6)
      activerecord (>= 3.0.0)

GIT
  remote: git://github.com/goodwill/capybara-select2.git
  revision: 585192e4bb0db8d52e761ab68f08c17294806447
  specs:
    capybara-select2 (1.0.1)
      capybara
      rspec

GIT
  remote: git://github.com/oliverguenther/omniauth.git
  revision: 8385bc0da47e4fc4f4a256c97725bcf8215d13c2
  specs:
    omniauth (1.3.1)
      hashie (>= 1.2, < 4)
      rack (>= 1.0, < 3)

GIT
  remote: git://github.com/why-el/svg-graph.git
  revision: e79abffa66639ab203d099250c5d2656a4ebf917
  branch: silence-class-access-warning
  specs:
    svg-graph (1.0.2)

GIT
  remote: https://github.com/finnlabs/rack-protection.git
  revision: 5a7d1bd2f05ca75faf7909c8cc978732a0080898
  ref: 5a7d1bd
  specs:
    rack-protection (1.5.2)
      rack

GIT
  remote: https://github.com/finnlabs/rspec-example_disabler.git
  revision: deb9c38e3f4e3688724583ac1ff58e1ae8aba409
  specs:
    rspec-example_disabler (0.0.1)

GIT
  remote: https://github.com/finnlabs/transactional_lock.git
  revision: 6948b1d446db0da5645e68ffeeddca1c4944c3bc
  branch: master
  specs:
    transactional_lock (0.1.0)
      activerecord (>= 4.0)

GIT
  remote: https://github.com/opf/openproject-translations.git
<<<<<<< HEAD
  revision: 75d5a77d5370045b55b311a2a9d1ef6347a1cfc3
  branch: dev
  specs:
    openproject-translations (5.1.0)
=======
  revision: b68ed4959cbe2efd45bb6a095fd26d6f72826ae1
  branch: release/5.0
  specs:
    openproject-translations (5.0.18)
>>>>>>> cb77dba4
      crowdin-api (~> 0.4.0)
      mixlib-shellout (~> 2.1.0)
      rails (~> 4.2.3)
      rubyzip

GIT
  remote: https://github.com/rails/prototype-rails.git
  revision: 0fed929ff48c10c3b978edd3baa983a81f404dbf
  branch: 4.2
  specs:
    prototype-rails (4.0.0)
      rails (~> 4.0)

GIT
  remote: https://github.com/rails/prototype_legacy_helper.git
  revision: a2cd95c3e3c1a4f7a9566efdab5ce59c886cb05f
  specs:
    prototype_legacy_helper (0.0.0)

GIT
  remote: https://github.com/rspec/rspec-activemodel-mocks
  revision: 947a171de990f3056c2ad8b58922298339bc123e
  specs:
    rspec-activemodel-mocks (1.0.2)
      activemodel (>= 3.0)
      activesupport (>= 3.0)
      rspec-mocks (>= 2.99, < 4.0)

GEM
  remote: https://rubygems.org/
  specs:
    actionmailer (4.2.5.1)
      actionpack (= 4.2.5.1)
      actionview (= 4.2.5.1)
      activejob (= 4.2.5.1)
      mail (~> 2.5, >= 2.5.4)
      rails-dom-testing (~> 1.0, >= 1.0.5)
    actionpack (4.2.5.1)
      actionview (= 4.2.5.1)
      activesupport (= 4.2.5.1)
      rack (~> 1.6)
      rack-test (~> 0.6.2)
      rails-dom-testing (~> 1.0, >= 1.0.5)
      rails-html-sanitizer (~> 1.0, >= 1.0.2)
    actionpack-action_caching (1.1.1)
      actionpack (>= 4.0.0, < 5.0)
    actionpack-xml_parser (1.0.2)
      actionpack (>= 4.0.0, < 5)
    actionview (4.2.5.1)
      activesupport (= 4.2.5.1)
      builder (~> 3.1)
      erubis (~> 2.7.0)
      rails-dom-testing (~> 1.0, >= 1.0.5)
      rails-html-sanitizer (~> 1.0, >= 1.0.2)
    activejob (4.2.5.1)
      activesupport (= 4.2.5.1)
      globalid (>= 0.3.0)
    activemodel (4.2.5.1)
      activesupport (= 4.2.5.1)
      builder (~> 3.1)
    activerecord (4.2.5.1)
      activemodel (= 4.2.5.1)
      activesupport (= 4.2.5.1)
      arel (~> 6.0)
    activerecord-session_store (0.1.1)
      actionpack (>= 4.0.0, < 5)
      activerecord (>= 4.0.0, < 5)
      railties (>= 4.0.0, < 5)
    activerecord-tableless (1.3.4)
      activerecord (>= 2.3.0)
    activesupport (4.2.5.1)
      i18n (~> 0.7)
      json (~> 1.7, >= 1.7.7)
      minitest (~> 5.1)
      thread_safe (~> 0.3, >= 0.3.4)
      tzinfo (~> 1.1)
    acts_as_list (0.7.2)
      activerecord (>= 3.0)
    addressable (2.3.8)
    airbrake (4.1.0)
      builder
      multi_json
    arel (6.0.3)
    ast (2.0.0)
    astrolabe (1.3.0)
      parser (>= 2.2.0.pre.3, < 3.0)
    autoprefixer-rails (5.1.11)
      execjs
      json
    awesome_print (1.6.1)
    axiom-types (0.1.1)
      descendants_tracker (~> 0.0.4)
      ice_nine (~> 0.11.0)
      thread_safe (~> 0.3, >= 0.3.1)
    binding_of_caller (0.7.2)
      debug_inspector (>= 0.0.1)
    bourbon (4.2.3)
      sass (~> 3.4)
      thor
    builder (3.2.2)
    byebug (8.2.2)
    capybara (2.4.4)
      mime-types (>= 1.16)
      nokogiri (>= 1.3.3)
      rack (>= 1.0.0)
      rack-test (>= 0.5.4)
      xpath (~> 2.0)
    capybara-ng (0.2.1)
      awesome_print (>= 1.2.0)
    capybara-screenshot (1.0.9)
      capybara (>= 1.0, < 3)
      launchy
    carrierwave (0.10.0)
      activemodel (>= 3.2.0)
      activesupport (>= 3.2.0)
      json (>= 1.7)
      mime-types (>= 1.16)
    childprocess (0.5.9)
      ffi (~> 1.0, >= 1.0.11)
    climate_control (0.0.3)
      activesupport (>= 3.0)
    cliver (0.3.2)
    cocaine (0.5.7)
      climate_control (>= 0.0.3, < 1.0)
    codecov (0.1.4)
      json
      simplecov
      url
    coderay (1.1.1)
    coercible (1.0.0)
      descendants_tracker (~> 0.0.1)
    color-tools (1.3.0)
    crack (0.4.2)
      safe_yaml (~> 1.0.0)
    crowdin-api (0.4.0)
      rest-client
    cucumber (1.3.19)
      builder (>= 2.1.2)
      diff-lcs (>= 1.1.3)
      gherkin (~> 2.12)
      multi_json (>= 1.7.5, < 2.0)
      multi_test (>= 0.1.2)
    cucumber-rails (1.4.2)
      capybara (>= 1.1.2, < 3)
      cucumber (>= 1.3.8, < 2)
      mime-types (>= 1.16, < 3)
      nokogiri (~> 1.5)
      rails (>= 3, < 5)
    daemons (1.2.2)
    dalli (2.7.6)
    database_cleaner (1.4.1)
    date_validator (0.7.1)
      activemodel
    debug_inspector (0.0.2)
    delayed_job (4.0.6)
      activesupport (>= 3.0, < 5.0)
    delayed_job_active_record (4.0.3)
      activerecord (>= 3.0, < 5.0)
      delayed_job (>= 3.0, < 4.1)
    descendants_tracker (0.0.4)
      thread_safe (~> 0.3, >= 0.3.1)
    diff-lcs (1.2.5)
    disposable (0.0.9)
      representable (~> 2.0)
      uber
    domain_name (0.5.20160310)
      unf (>= 0.0.5, < 1.0.0)
    equalizer (0.0.11)
    equivalent-xml (0.5.1)
      nokogiri (>= 1.4.3)
    erubis (2.7.0)
    eventmachine (1.0.7)
    excon (0.45.3)
    execjs (2.4.0)
    factory_girl (4.5.0)
      activesupport (>= 3.0.0)
    factory_girl_rails (4.5.0)
      factory_girl (~> 4.5.0)
      railties (>= 3.0.0)
    faker (1.4.3)
      i18n (~> 0.5)
    ffi (1.9.10)
    fog (1.23.0)
      fog-brightbox
      fog-core (~> 1.23)
      fog-json
      fog-softlayer
      ipaddress (~> 0.5)
      nokogiri (~> 1.5, >= 1.5.11)
    fog-brightbox (0.7.1)
      fog-core (~> 1.22)
      fog-json
      inflecto (~> 0.0.2)
    fog-core (1.30.0)
      builder
      excon (~> 0.45)
      formatador (~> 0.2)
      mime-types
      net-scp (~> 1.1)
      net-ssh (>= 2.1.3)
    fog-json (1.0.1)
      fog-core (~> 1.0)
      multi_json (~> 1.0)
    fog-softlayer (0.4.6)
      fog-core
      fog-json
    formatador (0.2.5)
    friendly_id (5.1.0)
      activerecord (>= 4.0.0)
    gherkin (2.12.2)
      multi_json (~> 1.3)
    globalid (0.3.6)
      activesupport (>= 4.1.0)
    globalize (5.0.1)
      activemodel (>= 4.2.0, < 4.3)
      activerecord (>= 4.2.0, < 4.3)
    gon (4.1.1)
      actionpack (>= 2.3.0)
      json
    grape (0.10.1)
      activesupport
      builder
      hashie (>= 2.1.0)
      multi_json (>= 1.3.2)
      multi_xml (>= 0.5.2)
      rack (>= 1.3.0)
      rack-accept
      rack-mount
      virtus (>= 1.0.0)
    gravatar_image_tag (1.2.0)
    hashie (3.4.1)
    health_check (1.5.1)
      rails (>= 2.3.0)
    hike (1.2.3)
    htmldiff (0.0.1)
    http-cookie (1.0.2)
      domain_name (~> 0.5)
    i18n (0.7.0)
    ice_nine (0.11.1)
    inflecto (0.0.2)
    interception (0.5)
    ipaddress (0.8.0)
    iso8601 (0.8.6)
    json (1.8.3)
    json_spec (1.1.4)
      multi_json (~> 1.0)
      rspec (>= 2.0, < 4.0)
    kgio (2.9.3)
    launchy (2.3.0)
      addressable (~> 2.3)
    letter_opener (1.3.0)
      launchy (~> 2.2)
    loofah (2.0.3)
      nokogiri (>= 1.5.9)
    mail (2.6.3)
      mime-types (>= 1.16, < 3)
    method_source (0.8.2)
    mime-types (2.99.1)
    mini_portile2 (2.0.0)
    minitest (5.8.0)
    mixlib-shellout (2.1.0)
    multi_json (1.11.3)
    multi_test (0.1.2)
    multi_xml (0.5.5)
    mysql2 (0.3.20)
    net-ldap (0.8.0)
    net-scp (1.2.1)
      net-ssh (>= 2.6.5)
    net-ssh (2.9.2)
    netrc (0.11.0)
    newrelic_rpm (3.14.1.311)
    nokogiri (1.6.7.1)
      mini_portile2 (~> 2.0.0.rc2)
    non-stupid-digest-assets (1.0.4)
    oj (2.14.6)
    parallel (1.6.1)
    parallel_tests (2.1.2)
      parallel
    parser (2.2.2.5)
      ast (>= 1.1, < 3.0)
    passenger (5.0.22)
      rack
      rake (>= 0.8.1)
    pg (0.18.3)
    poltergeist (1.7.0)
      capybara (~> 2.1)
      cliver (~> 0.3.1)
      multi_json (~> 1.0)
      websocket-driver (>= 0.2.0)
    powerpack (0.1.1)
    pry (0.10.3)
      coderay (~> 1.1.0)
      method_source (~> 0.8.1)
      slop (~> 3.4)
    pry-byebug (3.3.0)
      byebug (~> 8.0)
      pry (~> 0.10)
    pry-doc (0.8.0)
      pry (~> 0.9)
      yard (~> 0.8)
    pry-rails (0.3.4)
      pry (>= 0.9.10)
    pry-rescue (1.4.2)
      interception (>= 0.5)
      pry
    pry-stack_explorer (0.4.9.2)
      binding_of_caller (>= 0.7)
      pry (>= 0.9.11)
    quiet_assets (1.1.0)
      railties (>= 3.1, < 5.0)
    rabl (0.9.3)
      activesupport (>= 2.3.14)
    rack (1.6.4)
    rack-accept (0.4.5)
      rack (>= 0.4)
    rack-attack (4.2.0)
      rack
    rack-mount (0.8.3)
      rack (>= 1.0.0)
    rack-test (0.6.3)
      rack (>= 1.0)
    rack_session_access (0.1.1)
      builder (>= 2.0.0)
      rack (>= 1.0.0)
    rails (4.2.5.1)
      actionmailer (= 4.2.5.1)
      actionpack (= 4.2.5.1)
      actionview (= 4.2.5.1)
      activejob (= 4.2.5.1)
      activemodel (= 4.2.5.1)
      activerecord (= 4.2.5.1)
      activesupport (= 4.2.5.1)
      bundler (>= 1.3.0, < 2.0)
      railties (= 4.2.5.1)
      sprockets-rails
    rails-deprecated_sanitizer (1.0.3)
      activesupport (>= 4.2.0.alpha)
    rails-dom-testing (1.0.7)
      activesupport (>= 4.2.0.beta, < 5.0)
      nokogiri (~> 1.6.0)
      rails-deprecated_sanitizer (>= 1.0.1)
    rails-html-sanitizer (1.0.3)
      loofah (~> 2.0)
    rails-observers (0.1.2)
      activemodel (~> 4.0)
    rails_12factor (0.0.3)
      rails_serve_static_assets
      rails_stdout_logging
    rails_autolink (1.1.6)
      rails (> 3.1)
    rails_serve_static_assets (0.0.4)
    rails_stdout_logging (0.0.4)
    railties (4.2.5.1)
      actionpack (= 4.2.5.1)
      activesupport (= 4.2.5.1)
      rake (>= 0.8.7)
      thor (>= 0.18.1, < 2.0)
    rainbow (2.0.0)
    raindrops (0.13.0)
    rake (10.5.0)
    rb-readline (0.5.2)
    rdoc (4.2.0)
      json (~> 1.4)
    reform (1.2.6)
      activemodel
      disposable (~> 0.0.5)
      representable (~> 2.1.0)
      uber (~> 0.0.11)
    representable (2.1.8)
      multi_json
      nokogiri
      uber (~> 0.0.7)
    request_store (1.1.0)
    responders (2.1.0)
      railties (>= 4.2.0, < 5)
    rest-client (1.8.0)
      http-cookie (>= 1.0.2, < 2.0)
      mime-types (>= 1.16, < 3.0)
      netrc (~> 0.7)
    roar (1.0.1)
      representable (>= 2.0.1, <= 3.0.0)
    rspec (3.3.0)
      rspec-core (~> 3.3.0)
      rspec-expectations (~> 3.3.0)
      rspec-mocks (~> 3.3.0)
    rspec-core (3.3.0)
      rspec-support (~> 3.3.0)
    rspec-expectations (3.3.0)
      diff-lcs (>= 1.2.0, < 2.0)
      rspec-support (~> 3.3.0)
    rspec-legacy_formatters (1.0.0)
      rspec-core (>= 3.0.0.beta2)
      rspec-support (>= 3.0.0.beta2)
    rspec-mocks (3.3.2)
      diff-lcs (>= 1.2.0, < 2.0)
      rspec-support (~> 3.3.0)
    rspec-rails (3.3.1)
      actionpack (>= 3.0, < 4.3)
      activesupport (>= 3.0, < 4.3)
      railties (>= 3.0, < 4.3)
      rspec-core (~> 3.3.0)
      rspec-expectations (~> 3.3.0)
      rspec-mocks (~> 3.3.0)
      rspec-support (~> 3.3.0)
    rspec-support (3.3.0)
    rubocop (0.32.1)
      astrolabe (~> 1.3)
      parser (>= 2.2.2.5, < 3.0)
      powerpack (~> 0.1)
      rainbow (>= 1.99.1, < 3.0)
      ruby-progressbar (~> 1.4)
    ruby-duration (3.2.1)
      activesupport (>= 3.0.0)
      i18n
      iso8601
    ruby-prof (0.15.8)
    ruby-progressbar (1.7.5)
    rubytree (0.8.3)
      json (>= 1.7.5)
      structured_warnings (>= 0.1.3)
    rubyzip (1.2.0)
    safe_yaml (1.0.4)
    sass (3.4.13)
    sass-rails (5.0.3)
      railties (>= 4.0.0, < 5.0)
      sass (~> 3.1)
      sprockets (>= 2.8, < 4.0)
      sprockets-rails (>= 2.0, < 4.0)
      tilt (~> 1.1)
    selenium-webdriver (2.52.0)
      childprocess (~> 0.5)
      multi_json (~> 1.0)
      rubyzip (~> 1.0)
      websocket (~> 1.0)
    shoulda-context (1.2.1)
    shoulda-matchers (2.8.0)
      activesupport (>= 3.0.0)
    simplecov (0.8.0.pre)
      multi_json
      simplecov-html (~> 0.7.1)
    simplecov-html (0.7.1)
    slop (3.6.0)
    sprockets (2.12.4)
      hike (~> 1.2)
      multi_json (~> 1.0)
      rack (~> 1.0)
      tilt (~> 1.1, != 1.3.0)
    sprockets-rails (2.3.3)
      actionpack (>= 3.0)
      activesupport (>= 3.0)
      sprockets (>= 2.8, < 4.0)
    sqlite3 (1.3.11)
    structured_warnings (0.2.0)
    syck (1.0.5)
    sys-filesystem (1.1.4)
      ffi
    thin (1.6.3)
      daemons (~> 1.0, >= 1.0.9)
      eventmachine (~> 1.0)
      rack (~> 1.0)
    thor (0.19.1)
    thread_safe (0.3.5)
    tilt (1.4.1)
    timecop (0.7.3)
    tzinfo (1.2.2)
      thread_safe (~> 0.1)
    tzinfo-data (1.2015.6)
      tzinfo (>= 1.0.0)
    uber (0.0.13)
    unf (0.1.4)
      unf_ext
    unf_ext (0.0.7.2)
    unicorn (4.9.0)
      kgio (~> 2.6)
      rack
      raindrops (~> 0.7)
    url (0.3.2)
    virtus (1.0.5)
      axiom-types (~> 0.1)
      coercible (~> 1.0)
      descendants_tracker (~> 0.0, >= 0.0.3)
      equalizer (~> 0.0, >= 0.0.9)
    warden (1.2.3)
      rack (>= 1.0)
    warden-basic_auth (0.2.1)
      warden (~> 1.2)
    webmock (1.21.0)
      addressable (>= 2.3.6)
      crack (>= 0.3.2)
    websocket (1.2.2)
    websocket-driver (0.6.2)
      websocket-extensions (>= 0.1.0)
    websocket-extensions (0.1.2)
    will_paginate (3.0.7)
    xpath (2.0.0)
      nokogiri (~> 1.3)
    yard (0.8.7.6)

PLATFORMS
  ruby

DEPENDENCIES
  actionpack-action_caching
  actionpack-xml_parser
  activerecord-jdbcmysql-adapter
  activerecord-jdbcpostgresql-adapter
  activerecord-session_store
  activerecord-tableless (~> 1.0)
  acts_as_list (~> 0.7.2)
  airbrake (~> 4.1.0)
  autoprefixer-rails
  awesome_nested_set!
  bourbon (~> 4.2.0)
  capybara (~> 2.4.4)
  capybara-ng (~> 0.2.1)
  capybara-screenshot (~> 1.0.4)
  capybara-select2!
  carrierwave (~> 0.10.0)
  cocaine
  codecov
  coderay (~> 1.1.0)
  color-tools (~> 1.3.0)
  cucumber-rails (~> 1.4.2)
  daemons
  dalli (~> 2.7.6)
  database_cleaner (~> 1.4.1)
  date_validator (~> 0.7.1)
  delayed_job_active_record (~> 4.0.2)
  equivalent-xml (~> 0.5.1)
  execjs (~> 2.4.0)
  factory_girl (~> 4.5)
  factory_girl_rails (~> 4.5)
  faker
  fog (~> 1.23.0)
  friendly_id (~> 5.1.0)
  globalize (~> 5.0.1)
  gon (~> 4.0)
  grape (~> 0.10.1)
  gravatar_image_tag (~> 1.2.0)
  health_check
  htmldiff
  jruby-openssl
  json_spec
  launchy (~> 2.3.0)
  letter_opener
  multi_json (~> 1.11.0)
  mysql2 (~> 0.3.20)
  net-ldap (~> 0.8.0)
  newrelic_rpm
  nokogiri (~> 1.6.7)
  non-stupid-digest-assets
  oj (~> 2.14.6)
  omniauth!
  openproject-translations!
  parallel_tests (~> 2.1.2)
  passenger
  pg (~> 0.18.3)
  poltergeist
  prototype-rails!
  prototype_legacy_helper (= 0.0.0)!
  pry-byebug
  pry-doc
  pry-rails
  pry-rescue
  pry-stack_explorer
  quiet_assets
  rabl (= 0.9.3)
  rack-attack
  rack-protection!
  rack-test (~> 0.6.2)
  rack_session_access
  rails (~> 4.2.5)
  rails-observers
  rails_12factor
  rails_autolink (~> 1.1.6)
  rb-readline (~> 0.5.1)
  rdoc (>= 2.4.2)
  reform (~> 1.2.6)
  request_store (~> 1.1.0)
  responders (~> 2.0)
  roar (~> 1.0.0)
  rspec (~> 3.3.0)
  rspec-activemodel-mocks (~> 1.0.2)!
  rspec-example_disabler!
  rspec-legacy_formatters
  rspec-rails (~> 3.3.0)
  rubocop (~> 0.32)
  ruby-duration (~> 3.2.0)
  ruby-prof
  ruby-progressbar
  rubytree (~> 0.8.3)
  sass (~> 3.4.12)
  sass-rails (~> 5.0.3)
  selenium-webdriver (~> 2.52.0)
  shoulda-context (~> 1.2)
  shoulda-matchers (~> 2.8)
  simplecov (= 0.8.0.pre)
  sprockets (~> 2.12.3)
  sqlite3
  svg-graph!
  syck (~> 1.0.5)
  sys-filesystem (~> 1.1.4)
  thin
  timecop (~> 0.7.1)
  transactional_lock!
  tzinfo-data
  unicorn
  warden (~> 1.2)
  warden-basic_auth (~> 0.2.1)
  webmock (~> 1.21.0)
  will_paginate (~> 3.0)

BUNDLED WITH
   1.11.2<|MERGE_RESOLUTION|>--- conflicted
+++ resolved
@@ -53,17 +53,10 @@
 
 GIT
   remote: https://github.com/opf/openproject-translations.git
-<<<<<<< HEAD
   revision: 75d5a77d5370045b55b311a2a9d1ef6347a1cfc3
   branch: dev
   specs:
     openproject-translations (5.1.0)
-=======
-  revision: b68ed4959cbe2efd45bb6a095fd26d6f72826ae1
-  branch: release/5.0
-  specs:
-    openproject-translations (5.0.18)
->>>>>>> cb77dba4
       crowdin-api (~> 0.4.0)
       mixlib-shellout (~> 2.1.0)
       rails (~> 4.2.3)
