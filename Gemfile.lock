GIT
  remote: https://github.com/finnlabs/rack-protection.git
  revision: 5a7d1bd2f05ca75faf7909c8cc978732a0080898
  ref: 5a7d1bd
  specs:
    rack-protection (1.5.2)
      rack

GIT
  remote: https://github.com/finnlabs/rspec-example_disabler.git
  revision: deb9c38e3f4e3688724583ac1ff58e1ae8aba409
  specs:
    rspec-example_disabler (0.0.1)

GIT
  remote: https://github.com/finnlabs/sprockets-rails.git
  revision: e069c097056e28e3cd4adc4ee8bb2a895c71bfc1
  branch: backport
  specs:
    sprockets-rails (2.0.1)
      actionpack (>= 3.0)
      activesupport (>= 3.0)
      sprockets (= 2.2.2.backport2)

GIT
  remote: https://github.com/guilleiguaran/sass-rails.git
  revision: 0393d9e1a6e4a776e61f16fb75f97971b9f4abd2
  branch: backport
  specs:
    sass-rails (4.0.1)
      railties (>= 3.2.0, < 5.0)
      sass (>= 3.2.0)
      sprockets-rails (~> 2.0.0.backport1)

GIT
  remote: https://github.com/rails/prototype_legacy_helper.git
  revision: a2cd95c3e3c1a4f7a9566efdab5ce59c886cb05f
  specs:
    prototype_legacy_helper (0.0.0)

GIT
  remote: https://github.com/tessi/sprockets.git
  revision: 1e56fd0a92a9fda93dab4550ab3cf82138d097ac
  branch: 2_2_2_backport2
  specs:
    sprockets (2.2.2.backport2)
      hike (~> 1.2)
      multi_json (~> 1.0)
      rack (~> 1.0)
      tilt (~> 1.1, != 1.3.0)

GEM
  remote: https://rubygems.org/
  specs:
    actionmailer (3.2.21)
      actionpack (= 3.2.21)
      mail (~> 2.5.4)
    actionpack (3.2.21)
      activemodel (= 3.2.21)
      activesupport (= 3.2.21)
      builder (~> 3.0.0)
      erubis (~> 2.7.0)
      journey (~> 1.0.4)
      rack (~> 1.4.5)
      rack-cache (~> 1.2)
      rack-test (~> 0.6.1)
      sprockets (~> 2.2.1)
    activemodel (3.2.21)
      activesupport (= 3.2.21)
      builder (~> 3.0.0)
    activerecord (3.2.21)
      activemodel (= 3.2.21)
      activesupport (= 3.2.21)
      arel (~> 3.0.2)
      tzinfo (~> 0.3.29)
    activerecord-tableless (1.3.3)
      activerecord (>= 2.3.0)
    activeresource (3.2.21)
      activemodel (= 3.2.21)
      activesupport (= 3.2.21)
    activesupport (3.2.21)
      i18n (~> 0.6, >= 0.6.4)
      multi_json (~> 1.0)
    acts_as_list (0.3.0)
      activerecord (>= 3.0)
    addressable (2.3.4)
    airbrake (4.1.0)
      builder
      multi_json
    arel (3.0.3)
    ast (2.0.0)
    astrolabe (1.3.0)
      parser (>= 2.2.0.pre.3, < 3.0)
    autoprefixer-rails (5.1.5)
      execjs
      json
    awesome_nested_set (2.1.6)
      activerecord (>= 3.0.0)
    axiom-types (0.1.1)
      descendants_tracker (~> 0.0.4)
      ice_nine (~> 0.11.0)
      thread_safe (~> 0.3, >= 0.3.1)
    binding_of_caller (0.7.2)
      debug_inspector (>= 0.0.1)
    bourbon (4.2.0)
      sass (~> 3.4)
      thor
    builder (3.0.4)
    byebug (2.7.0)
      columnize (~> 0.3)
      debugger-linecache (~> 1.2)
    capybara (2.3.0)
      mime-types (>= 1.16)
      nokogiri (>= 1.3.3)
      rack (>= 1.0.0)
      rack-test (>= 0.5.4)
      xpath (~> 2.0)
    capybara-screenshot (1.0.5)
      capybara (>= 1.0, < 3)
      colored
      launchy
    carrierwave (0.10.0)
      activemodel (>= 3.2.0)
      activesupport (>= 3.2.0)
      json (>= 1.7)
      mime-types (>= 1.16)
    childprocess (0.5.5)
      ffi (~> 1.0, >= 1.0.11)
    climate_control (0.0.3)
      activesupport (>= 3.0)
    cocaine (0.5.4)
      climate_control (>= 0.0.3, < 1.0)
    codeclimate-test-reporter (0.1.1)
      simplecov (>= 0.7.1, < 1.0.0)
    coderay (1.0.9)
    coercible (1.0.0)
      descendants_tracker (~> 0.0.1)
    color-tools (1.3.0)
    colored (1.2)
    columnize (0.8.9)
    cucumber (1.3.18)
      builder (>= 2.1.2)
      diff-lcs (>= 1.1.3)
      gherkin (~> 2.12)
      multi_json (>= 1.7.5, < 2.0)
      multi_test (>= 0.1.1)
    cucumber-rails (1.4.2)
      capybara (>= 1.1.2, < 3)
      cucumber (>= 1.3.8, < 2)
      mime-types (>= 1.16, < 3)
      nokogiri (~> 1.5)
      rails (>= 3, < 5)
    daemons (1.1.9)
    dalli (2.7.2)
    database_cleaner (1.2.0)
    date_validator (0.7.1)
      activemodel
    debug_inspector (0.0.2)
    debugger-linecache (1.2.0)
    delayed_job (3.0.5)
      activesupport (~> 3.0)
    delayed_job_active_record (0.3.3)
      activerecord (>= 2.1.0, < 4)
      delayed_job (~> 3.0)
    descendants_tracker (0.0.4)
      thread_safe (~> 0.3, >= 0.3.1)
    diff-lcs (1.2.5)
    disposable (0.0.9)
      representable (~> 2.0)
      uber
    equalizer (0.0.9)
    equivalent-xml (0.5.1)
      nokogiri (>= 1.4.3)
    erubis (2.7.0)
    eventmachine (1.0.7)
    excon (0.42.1)
    execjs (2.4.0)
    factory_girl (4.5.0)
      activesupport (>= 3.0.0)
    factory_girl_rails (4.5.0)
      factory_girl (~> 4.5.0)
      railties (>= 3.0.0)
    faker (1.2.0)
      i18n (~> 0.5)
    ffi (1.9.6)
    fog (1.23.0)
      fog-brightbox
      fog-core (~> 1.23)
      fog-json
      fog-softlayer
      ipaddress (~> 0.5)
      nokogiri (~> 1.5, >= 1.5.11)
    fog-brightbox (0.7.1)
      fog-core (~> 1.22)
      fog-json
      inflecto (~> 0.0.2)
    fog-core (1.25.0)
      builder
      excon (~> 0.38)
      formatador (~> 0.2)
      mime-types
      net-scp (~> 1.1)
      net-ssh (>= 2.1.3)
    fog-json (1.0.0)
      multi_json (~> 1.0)
    fog-softlayer (0.3.25)
      fog-core
      fog-json
    formatador (0.2.5)
    gherkin (2.12.2)
      multi_json (~> 1.3)
    globalize (3.1.0)
      activemodel (>= 3.1.0, < 4.0.0)
      activerecord (>= 3.1.0, < 4.0.0)
    gon (4.0.0)
      actionpack (>= 2.3.0)
      json
    grape (0.10.1)
      activesupport
      builder
      hashie (>= 2.1.0)
      multi_json (>= 1.3.2)
      multi_xml (>= 0.5.2)
      rack (>= 1.3.0)
      rack-accept
      rack-mount
      virtus (>= 1.0.0)
    gravatar_image_tag (1.2.0)
    hashie (2.1.1)
    hike (1.2.3)
    hooks (0.3.3)
    htmldiff (0.0.1)
    i18n (0.6.11)
    ice_nine (0.11.1)
    inflecto (0.0.2)
    interception (0.3)
    ipaddress (0.8.0)
    iso8601 (0.8.2)
    journey (1.0.4)
    json (1.8.2)
    json_spec (1.1.4)
      multi_json (~> 1.0)
      rspec (>= 2.0, < 4.0)
    kgio (2.9.2)
    launchy (2.3.0)
      addressable (~> 2.3)
    letter_opener (1.3.0)
      launchy (~> 2.2)
    livingstyleguide (1.2.2)
      hooks (= 0.3.3)
      minisyntax
      redcarpet (~> 3.0.0)
      sass
      thor
      tilt
    mail (2.5.4)
      mime-types (~> 1.16)
      treetop (~> 1.4.8)
    method_source (0.8.2)
    mime-types (1.25.1)
    mini_portile (0.6.2)
    minisyntax (0.2.3)
    multi_json (1.10.1)
    multi_test (0.1.1)
    multi_xml (0.5.5)
    mysql2 (0.3.17)
    net-ldap (0.8.0)
    net-scp (1.2.1)
      net-ssh (>= 2.6.5)
    net-ssh (2.9.2)
    nokogiri (1.6.6.2)
      mini_portile (~> 0.6.0)
    non-stupid-digest-assets (1.0.4)
    object-daddy (1.1.1)
    oj (2.11.4)
    omniauth (1.2.1)
      hashie (>= 1.2, < 3)
      rack (~> 1.0)
    parser (2.2.0.2)
      ast (>= 1.1, < 3.0)
    pg (0.17.1)
    polyglot (0.3.5)
    powerpack (0.0.9)
    prototype-rails (3.2.1)
      rails (~> 3.2)
    pry (0.9.12.6)
      coderay (~> 1.0)
      method_source (~> 0.8)
      slop (~> 3.4)
    pry-byebug (1.3.2)
      byebug (~> 2.7)
      pry (~> 0.9.12)
    pry-doc (0.4.6)
      pry (>= 0.9)
      yard (>= 0.8)
    pry-rails (0.3.2)
      pry (>= 0.9.10)
    pry-rescue (1.1.1)
      interception (>= 0.3)
      pry
    pry-stack_explorer (0.4.9.1)
      binding_of_caller (>= 0.7)
      pry (>= 0.9.11)
    quiet_assets (1.0.2)
      railties (>= 3.1, < 5.0)
    rabl (0.9.3)
      activesupport (>= 2.3.14)
    rack (1.4.5)
    rack-accept (0.4.5)
      rack (>= 0.4)
    rack-attack (4.2.0)
      rack
    rack-cache (1.2)
      rack (>= 0.4)
    rack-mount (0.8.3)
      rack (>= 1.0.0)
    rack-ssl (1.3.4)
      rack
    rack-test (0.6.3)
      rack (>= 1.0)
    rack_session_access (0.1.1)
      builder (>= 2.0.0)
      rack (>= 1.0.0)
    rails (3.2.21)
      actionmailer (= 3.2.21)
      actionpack (= 3.2.21)
      activerecord (= 3.2.21)
      activeresource (= 3.2.21)
      activesupport (= 3.2.21)
      bundler (~> 1.0)
      railties (= 3.2.21)
    rails-dev-tweaks (0.6.1)
      actionpack (~> 3.1)
      railties (~> 3.1)
    rails_autolink (1.1.6)
      rails (> 3.1)
    railties (3.2.21)
      actionpack (= 3.2.21)
      activesupport (= 3.2.21)
      rack-ssl (~> 1.3.2)
      rake (>= 0.8.7)
      rdoc (~> 3.4)
      thor (>= 0.14.6, < 2.0)
    rainbow (2.0.0)
    raindrops (0.13.0)
    rake (10.4.2)
    rb-readline (0.5.1)
    rdoc (3.12.2)
      json (~> 1.4)
    redcarpet (3.0.0)
    reform (1.2.6)
      activemodel
<<<<<<< HEAD
      disposable (~> 0.0.5)
      representable (~> 2.1.0)
      uber (~> 0.0.11)
    representable (2.1.5)
      multi_json
      nokogiri
      uber (~> 0.0.7)
    request_store (1.1.0)
    roar (1.0.0)
      representable (>= 2.0.1, <= 3.0.0)
    rspec (3.2.0)
      rspec-core (~> 3.2.0)
      rspec-expectations (~> 3.2.0)
      rspec-mocks (~> 3.2.0)
=======
      disposable (~> 0.0.4)
      representable (~> 1.8.1)
      uber (~> 0.0.4)
    request_store (1.1.0)
    roar (0.12.7)
      representable (>= 1.6.0)
    rspec (2.99.0)
      rspec-core (~> 2.99.0)
      rspec-expectations (~> 2.99.0)
      rspec-mocks (~> 2.99.0)
>>>>>>> e61a228f
    rspec-activemodel-mocks (1.0.1)
      activemodel (>= 3.0)
      activesupport (>= 3.0)
      rspec-mocks (>= 2.99, < 4.0)
    rspec-core (3.2.0)
      rspec-support (~> 3.2.0)
    rspec-expectations (3.2.0)
      diff-lcs (>= 1.2.0, < 2.0)
      rspec-support (~> 3.2.0)
    rspec-legacy_formatters (1.0.0)
      rspec-core (>= 3.0.0.beta2)
      rspec-support (>= 3.0.0.beta2)
    rspec-mocks (3.2.0)
      diff-lcs (>= 1.2.0, < 2.0)
      rspec-support (~> 3.2.0)
    rspec-rails (3.2.0)
      actionpack (>= 3.0, <= 4.2)
      activesupport (>= 3.0, <= 4.2)
      railties (>= 3.0, <= 4.2)
      rspec-core (~> 3.2.0)
      rspec-expectations (~> 3.2.0)
      rspec-mocks (~> 3.2.0)
      rspec-support (~> 3.2.0)
    rspec-support (3.2.0)
    rubocop (0.28.0)
      astrolabe (~> 1.3)
      parser (>= 2.2.0.pre.7, < 3.0)
      powerpack (~> 0.0.6)
      rainbow (>= 1.99.1, < 3.0)
      ruby-progressbar (~> 1.4)
    ruby-duration (3.2.0)
      activesupport (>= 3.0.0)
      i18n
      iso8601
    ruby-prof (0.13.0)
    ruby-progressbar (1.7.1)
    rubytree (0.8.3)
      json (>= 1.7.5)
      structured_warnings (>= 0.1.3)
    rubyzip (1.1.6)
    sass (3.4.12)
    selenium-webdriver (2.44.0)
      childprocess (~> 0.5)
      multi_json (~> 1.0)
      rubyzip (~> 1.0)
      websocket (~> 1.0)
    shoulda (3.5.0)
      shoulda-context (~> 1.0, >= 1.0.1)
      shoulda-matchers (>= 1.4.1, < 3.0)
    shoulda-context (1.2.1)
    shoulda-matchers (2.5.0)
      activesupport (>= 3.0.0)
    simplecov (0.8.0.pre)
      multi_json
      simplecov-html (~> 0.7.1)
    simplecov-html (0.7.1)
    slop (3.5.0)
    strong_parameters (0.2.1)
      actionpack (~> 3.0)
      activemodel (~> 3.0)
      railties (~> 3.0)
    structured_warnings (0.1.4)
    svg-graph (1.0.5)
    syck (1.0.1)
    thin (1.5.1)
      daemons (>= 1.0.9)
      eventmachine (>= 0.12.6)
      rack (>= 1.0.0)
    thor (0.19.1)
    thread_safe (0.3.4)
    tilt (1.4.1)
    timecop (0.7.1)
    treetop (1.4.15)
      polyglot
      polyglot (>= 0.3.1)
    tzinfo (0.3.43)
    uber (0.0.13)
    uglifier (2.1.1)
      execjs (>= 0.3.0)
      multi_json (~> 1.0, >= 1.0.2)
    unicorn (4.8.3)
      kgio (~> 2.6)
      rack
      raindrops (~> 0.7)
    virtus (1.0.4)
      axiom-types (~> 0.1)
      coercible (~> 1.0)
      descendants_tracker (~> 0.0, >= 0.0.3)
      equalizer (~> 0.0, >= 0.0.9)
    websocket (1.2.1)
    will_paginate (3.0.5)
    xpath (2.0.0)
      nokogiri (~> 1.3)
    yard (0.8.7.2)

PLATFORMS
  ruby

DEPENDENCIES
  activerecord-jdbcmysql-adapter
  activerecord-jdbcpostgresql-adapter
  activerecord-tableless (~> 1.0)
  acts_as_list (~> 0.3.0)
  airbrake (~> 4.1.0)
  autoprefixer-rails
  awesome_nested_set
  bourbon (~> 4.2.0)
  capybara (~> 2.3.0)
  capybara-screenshot (~> 1.0.4)
  carrierwave (~> 0.10.0)
  cocaine
  codeclimate-test-reporter
  coderay (~> 1.0.9)
  color-tools (~> 1.3.0)
  cucumber-rails (~> 1.4.2)
  daemons
  dalli (~> 2.7.2)
  database_cleaner (~> 1.2.0)
  date_validator (~> 0.7.1)
  delayed_job_active_record (= 0.3.3)
  equivalent-xml (~> 0.5.1)
  execjs (~> 2.4.0)
  factory_girl_rails (~> 4.5)
  faker
  fog (~> 1.23.0)
  globalize (~> 3.1.0)
  gon (~> 4.0)
  grape (~> 0.10.1)
  gravatar_image_tag (~> 1.2.0)
  htmldiff
  i18n (~> 0.6.8)
  jruby-openssl
  json_spec
  launchy (~> 2.3.0)
  letter_opener (~> 1.3.0)
  livingstyleguide (~> 1.2.2)
  multi_json
  mysql2 (~> 0.3.11)
  net-ldap (~> 0.8.0)
  nokogiri (~> 1.6.6)
  non-stupid-digest-assets
  object-daddy (~> 1.1.0)
  oj (~> 2.11.4)
  omniauth
  pg (~> 0.17.1)
  prototype-rails
  prototype_legacy_helper (= 0.0.0)!
  pry-byebug
  pry-doc
  pry-rails
  pry-rescue
  pry-stack_explorer
  quiet_assets
  rabl (= 0.9.3)
  rack-attack
  rack-protection!
  rack-test (~> 0.6.2)
  rack_session_access
  rails (~> 3.2.21)
  rails-dev-tweaks (~> 0.6.1)
  rails_autolink (~> 1.1.6)
  rb-readline (~> 0.5.1)
  rdoc (>= 2.4.2)
<<<<<<< HEAD
  reform (~> 1.2.6)
  request_store
  roar (~> 1.0.0)
  rspec (~> 3.2.0)
=======
  reform (~> 1.0.4)
  representable!
  request_store (~> 1.1.0)
  roar (~> 0.12.6)
  rspec (~> 2.99.0)
>>>>>>> e61a228f
  rspec-activemodel-mocks
  rspec-example_disabler!
  rspec-legacy_formatters
  rspec-rails (~> 3.2.0)
  rubocop (~> 0.28)
  ruby-duration (~> 3.2.0)
  ruby-prof
  ruby-progressbar
  rubytree (~> 0.8.3)
  sass (~> 3.4.12)
  sass-rails!
  selenium-webdriver (~> 2.44.0)
  shoulda
  shoulda-matchers (~> 2.5.0)
  simplecov (= 0.8.0.pre)
  sprockets!
  sprockets-rails!
  strong_parameters
  svg-graph
  syck
  thin
  timecop (~> 0.7.1)
  uglifier (>= 1.0.3)
  unicorn
  will_paginate (~> 3.0)<|MERGE_RESOLUTION|>--- conflicted
+++ resolved
@@ -350,7 +350,6 @@
     redcarpet (3.0.0)
     reform (1.2.6)
       activemodel
-<<<<<<< HEAD
       disposable (~> 0.0.5)
       representable (~> 2.1.0)
       uber (~> 0.0.11)
@@ -365,18 +364,6 @@
       rspec-core (~> 3.2.0)
       rspec-expectations (~> 3.2.0)
       rspec-mocks (~> 3.2.0)
-=======
-      disposable (~> 0.0.4)
-      representable (~> 1.8.1)
-      uber (~> 0.0.4)
-    request_store (1.1.0)
-    roar (0.12.7)
-      representable (>= 1.6.0)
-    rspec (2.99.0)
-      rspec-core (~> 2.99.0)
-      rspec-expectations (~> 2.99.0)
-      rspec-mocks (~> 2.99.0)
->>>>>>> e61a228f
     rspec-activemodel-mocks (1.0.1)
       activemodel (>= 3.0)
       activesupport (>= 3.0)
@@ -540,18 +527,10 @@
   rails_autolink (~> 1.1.6)
   rb-readline (~> 0.5.1)
   rdoc (>= 2.4.2)
-<<<<<<< HEAD
   reform (~> 1.2.6)
-  request_store
+  request_store (~> 1.1.0)
   roar (~> 1.0.0)
   rspec (~> 3.2.0)
-=======
-  reform (~> 1.0.4)
-  representable!
-  request_store (~> 1.1.0)
-  roar (~> 0.12.6)
-  rspec (~> 2.99.0)
->>>>>>> e61a228f
   rspec-activemodel-mocks
   rspec-example_disabler!
   rspec-legacy_formatters
