--- conflicted
+++ resolved
@@ -29,15 +29,9 @@
     rspec-example_disabler (0.0.1)
 
 GIT
-<<<<<<< HEAD
   remote: https://github.com/myabc/openproject-translations.git
   revision: d2de1c51b536c6731f65746f449ef90bcc0c3a9f
   branch: feature/rails4.2
-=======
-  remote: https://github.com/opf/openproject-translations.git
-  revision: 9adec8b497f0e706f3c729fd32f2048548af7e6f
-  branch: dev
->>>>>>> 6fecd912
   specs:
     openproject-translations (5.0.0.pre.alpha)
       crowdin-api (~> 0.2.4)
