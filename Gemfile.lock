--- conflicted
+++ resolved
@@ -45,13 +45,8 @@
 
 GIT
   remote: https://github.com/opf/openproject-translations.git
-<<<<<<< HEAD
-  revision: 308f1728ef25976d5b3e5f920d99ae986195e00a
-  branch: stable/5
-=======
   revision: 40e5e7925fb33ea74021a062c8e7b35783445ddd
   branch: release/5.0
->>>>>>> af7fadf3
   specs:
     openproject-translations (5.0.13)
       crowdin-api (~> 0.4.0)
