--- conflicted
+++ resolved
@@ -372,15 +372,9 @@
     parallel (1.12.1)
     parallel_tests (2.21.3)
       parallel
-<<<<<<< HEAD
     parser (2.5.0.5)
       ast (~> 2.4.0)
-    passenger (5.2.3)
-=======
-    parser (2.4.0.0)
-      ast (~> 2.2)
     passenger (5.3.3)
->>>>>>> 1166d594
       rack
       rake (>= 0.8.1)
     pdf-core (0.7.0)
@@ -679,16 +673,10 @@
   omniauth!
   openproject-token (~> 1.0.1)
   openproject-translations!
-<<<<<<< HEAD
   parallel_tests (~> 2.21.3)
-  passenger (~> 5.2)
+  passenger (~> 5.3.3)
   pg (~> 1.0.0)
   plaintext (= 0.1.0)
-=======
-  parallel_tests (~> 2.14.0)
-  passenger (~> 5.3.3)
-  pg (~> 0.21.0)
->>>>>>> 1166d594
   prawn (~> 2.2)
   prawn-table (~> 0.2.2)
   pry-byebug (~> 3.6.0)
