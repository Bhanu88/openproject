#-- copyright
# OpenProject is a project management system.
# Copyright (C) 2012-2015 the OpenProject Foundation (OPF)
#
# This program is free software; you can redistribute it and/or
# modify it under the terms of the GNU General Public License version 3.
#
# OpenProject is a fork of ChiliProject, which is a fork of Redmine. The copyright follows:
# Copyright (C) 2006-2013 Jean-Philippe Lang
# Copyright (C) 2010-2013 the ChiliProject Team
#
# This program is free software; you can redistribute it and/or
# modify it under the terms of the GNU General Public License
# as published by the Free Software Foundation; either version 2
# of the License, or (at your option) any later version.
#
# This program is distributed in the hope that it will be useful,
# but WITHOUT ANY WARRANTY; without even the implied warranty of
# MERCHANTABILITY or FITNESS FOR A PARTICULAR PURPOSE.  See the
# GNU General Public License for more details.
#
# You should have received a copy of the GNU General Public License
# along with this program; if not, write to the Free Software
# Foundation, Inc., 51 Franklin Street, Fifth Floor, Boston, MA  02110-1301, USA.
#
# See doc/COPYRIGHT.rdoc for more details.

ENV['RAILS_ENV'] ||= 'test'
require File.expand_path('../../config/environment', __FILE__)
require 'spec_helper'
require 'factory_bot_rails'
require 'rspec/rails'
require 'shoulda/matchers'
require 'rspec/example_disabler'
require 'test_prof/recipes/rspec/before_all'

##
# Start collecting coverage when desired
if ENV['COVERAGE']
  require 'simplecov'
  SimpleCov.start 'rails'
end

# Requires supporting ruby files with custom matchers and macros, etc, in
# spec/support/ and its subdirectories. Files matching `spec/**/*_spec.rb` are
# run as spec files by default. This means that files in spec/support that end
# in _spec.rb will both be required and run as specs, causing the specs to be
# run twice. It is recommended that you do not name files matching this glob to
# end with _spec.rb. You can configure this pattern with the --pattern
# option on the command line or in ~/.rspec, .rspec or `.rspec-local`.
#
# The following line is provided for convenience purposes. It has the downside
# of increasing the boot-up time by auto-requiring all files in the support
# directory. Alternatively, in the individual `*_spec.rb` files, manually
# require only the support files necessary.
#
Dir[Rails.root.join('spec/support/**/*.rb')].each { |f| require f }
Dir[Rails.root.join('spec/features/support/**/*.rb')].each { |f| require f }
Dir[Rails.root.join('spec/lib/api/v3/support/**/*.rb')].each { |f| require f }
Dir[Rails.root.join('spec/requests/api/v3/support/**/*.rb')].each { |f| require f }

# Checks for pending migration and applies them before tests are run.
# If you are not using ActiveRecord, you can remove this line.
ActiveRecord::Migration.maintain_test_schema!

RSpec.configure do |config|
  # Remove this line if you're not using ActiveRecord or ActiveRecord fixtures
  config.fixture_path = "#{::Rails.root}/spec/fixtures"

<<<<<<< HEAD
  # We're using DatabaseCleaner, so avoid test wrapping in transctions
  # cf., spec/support/database_cleaner
  config.use_transactional_fixtures = true
=======
>>>>>>> 38256858

  # Filter lines from Rails gems in backtraces.
  config.filter_rails_from_backtrace!

  # Add helpers to parse json-responses
  config.include JsonSpec::Helpers

  OpenProject::Configuration['attachments_storage_path'] = 'tmp/files'
end<|MERGE_RESOLUTION|>--- conflicted
+++ resolved
@@ -67,12 +67,6 @@
   # Remove this line if you're not using ActiveRecord or ActiveRecord fixtures
   config.fixture_path = "#{::Rails.root}/spec/fixtures"
 
-<<<<<<< HEAD
-  # We're using DatabaseCleaner, so avoid test wrapping in transctions
-  # cf., spec/support/database_cleaner
-  config.use_transactional_fixtures = true
-=======
->>>>>>> 38256858
 
   # Filter lines from Rails gems in backtraces.
   config.filter_rails_from_backtrace!
