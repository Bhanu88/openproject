<<<<<<< HEAD
# RSpec.configure do |config|
#   config.before(:suite) do
#     if config.use_transactional_fixtures?
#       raise(<<-MSG)
#         Delete line `config.use_transactional_fixtures = true` from rails_helper.rb
#         (or set it to false) to prevent uncommitted transactions being used in
#         JavaScript-dependent specs.
#
#         During testing, the app-under-test that the browser driver connects to
#         uses a different database connection to the database connection used by
#         the spec. The app's database connection would not be able to access
#         uncommitted transaction data setup over the spec's database connection.
#       MSG
#     end
#     DatabaseCleaner.clean_with(:truncation)
#   end
#
#   config.before(:each) do
#     DatabaseCleaner.strategy = :transaction
#   end
#
#   config.before(:each, type: :feature) do
#     # :rack_test driver's Rack app under test shares database connection
#     # with the specs, so continue to use transaction strategy for speed.
#     driver_shares_db_connection_with_specs = Capybara.current_driver == :rack_test
#
#     if !driver_shares_db_connection_with_specs
#       # Driver is probably for an external browser with an app
#       # under test that does *not* share a database connection with the
#       # specs, so use truncation strategy.
#       DatabaseCleaner.strategy = :truncation
#     end
#   end
#
#   config.before(:each) do
#     DatabaseCleaner.start
#   end
#
#   config.append_after(:each) do
#     DatabaseCleaner.clean
#   end
# end
=======
RSpec.configure do |config|

  # Since Rails 5.1., we can force the application server and capybara to share the same connection,
  # which results in database_cleaner no longer being necessary.
  # This will only work with a server that works in single mode (e.g., Puma)
  # We're still using database_cleaner in cucumber however, so we can use it to ensure we run
  # with a clean database (which use_transactional_fixtures does not ensure).
  # c.f., spec/support/database_cleaner
  config.use_transactional_fixtures = true

  config.before(:suite) do
    DatabaseCleaner.clean_with(:truncation)
  end
end
>>>>>>> 38256858
<|MERGE_RESOLUTION|>--- conflicted
+++ resolved
@@ -1,47 +1,3 @@
-<<<<<<< HEAD
-# RSpec.configure do |config|
-#   config.before(:suite) do
-#     if config.use_transactional_fixtures?
-#       raise(<<-MSG)
-#         Delete line `config.use_transactional_fixtures = true` from rails_helper.rb
-#         (or set it to false) to prevent uncommitted transactions being used in
-#         JavaScript-dependent specs.
-#
-#         During testing, the app-under-test that the browser driver connects to
-#         uses a different database connection to the database connection used by
-#         the spec. The app's database connection would not be able to access
-#         uncommitted transaction data setup over the spec's database connection.
-#       MSG
-#     end
-#     DatabaseCleaner.clean_with(:truncation)
-#   end
-#
-#   config.before(:each) do
-#     DatabaseCleaner.strategy = :transaction
-#   end
-#
-#   config.before(:each, type: :feature) do
-#     # :rack_test driver's Rack app under test shares database connection
-#     # with the specs, so continue to use transaction strategy for speed.
-#     driver_shares_db_connection_with_specs = Capybara.current_driver == :rack_test
-#
-#     if !driver_shares_db_connection_with_specs
-#       # Driver is probably for an external browser with an app
-#       # under test that does *not* share a database connection with the
-#       # specs, so use truncation strategy.
-#       DatabaseCleaner.strategy = :truncation
-#     end
-#   end
-#
-#   config.before(:each) do
-#     DatabaseCleaner.start
-#   end
-#
-#   config.append_after(:each) do
-#     DatabaseCleaner.clean
-#   end
-# end
-=======
 RSpec.configure do |config|
 
   # Since Rails 5.1., we can force the application server and capybara to share the same connection,
@@ -56,4 +12,3 @@
     DatabaseCleaner.clean_with(:truncation)
   end
 end
->>>>>>> 38256858
