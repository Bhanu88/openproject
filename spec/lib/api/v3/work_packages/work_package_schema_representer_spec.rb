--- conflicted
+++ resolved
@@ -29,12 +29,9 @@
 require 'spec_helper'
 
 describe ::API::V3::WorkPackages::Schema::WorkPackageSchemaRepresenter do
-<<<<<<< HEAD
   include API::V3::Utilities::PathHelper
 
-=======
   let(:custom_field) { FactoryGirl.build(:custom_field) }
->>>>>>> f46d10f1
   let(:work_package) { FactoryGirl.build(:work_package) }
   let(:current_user) {
     FactoryGirl.build(:user, member_in_project: work_package.project)
@@ -61,91 +58,6 @@
       end
     end
 
-<<<<<<< HEAD
-    shared_examples_for 'has basic schema properties' do
-      it 'exists' do
-        is_expected.to have_json_path(path)
-      end
-
-      it 'has a type' do
-        is_expected.to be_json_eql(type.to_json).at_path("#{path}/type")
-      end
-
-      it 'has a name' do
-        is_expected.to be_json_eql(name.to_json).at_path("#{path}/name")
-      end
-
-      it 'indicates if it is required' do
-        is_expected.to be_json_eql(required.to_json).at_path("#{path}/required")
-      end
-
-      it 'indicates if it is writable' do
-        is_expected.to be_json_eql(writable.to_json).at_path("#{path}/writable")
-      end
-    end
-
-    shared_examples_for 'links to allowed values directly' do
-      it 'has the expected number of links' do
-        is_expected.to have_json_size(hrefs.size).at_path("#{path}/_links/allowedValues")
-      end
-
-      it 'contains links to the allowed values' do
-        index = 0
-        hrefs.each do |href|
-          href_path = "#{path}/_links/allowedValues/#{index}/href"
-          is_expected.to be_json_eql(href.to_json).at_path(href_path)
-          index += 1
-        end
-      end
-
-      it 'has the expected number of embedded values' do
-        is_expected.to have_json_size(hrefs.size).at_path("#{path}/_embedded/allowedValues")
-      end
-
-      it 'embeds the allowed values' do
-        index = 0
-        hrefs.each do |href|
-          href_path = "#{path}/_embedded/allowedValues/#{index}/_links/self/href"
-          is_expected.to be_json_eql(href.to_json).at_path(href_path)
-          index += 1
-        end
-      end
-    end
-
-    shared_examples_for 'links to allowed values via collection link' do
-      it 'contains the link to the allowed values' do
-        is_expected.to be_json_eql(href.to_json).at_path("#{path}/_links/allowedValues/href")
-      end
-    end
-
-    shared_examples_for 'does not link to allowed values' do
-      it 'contains no link to the allowed values' do
-        is_expected.to_not have_json_path("#{path}/_links/allowedValues")
-      end
-
-      it 'does not embed allowed values' do
-        is_expected.to_not have_json_path("#{path}/_embedded/allowedValues")
-      end
-    end
-
-    describe '_links' do
-      it 'should link to self' do
-        path = api_v3_paths.work_package_schema(work_package.project.id, work_package.type.id)
-
-        is_expected.to be_json_eql(path.to_json).at_path('_links/self/href')
-      end
-
-      context 'when the schema is embedded in a form' do
-        include_context 'embedded in form'
-
-        it 'should not link to self' do
-          is_expected.to_not have_json_path('_links/self')
-        end
-      end
-    end
-
-=======
->>>>>>> f46d10f1
     describe '_type' do
       it_behaves_like 'has basic schema properties' do
         let(:path) { '_type' }
