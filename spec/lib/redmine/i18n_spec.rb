#-- copyright
# OpenProject is a project management system.
# Copyright (C) 2012-2014 the OpenProject Foundation (OPF)
#
# This program is free software; you can redistribute it and/or
# modify it under the terms of the GNU General Public License version 3.
#
# OpenProject is a fork of ChiliProject, which is a fork of Redmine. The copyright follows:
# Copyright (C) 2006-2013 Jean-Philippe Lang
# Copyright (C) 2010-2013 the ChiliProject Team
#
# This program is free software; you can redistribute it and/or
# modify it under the terms of the GNU General Public License
# as published by the Free Software Foundation; either version 2
# of the License, or (at your option) any later version.
#
# This program is distributed in the hope that it will be useful,
# but WITHOUT ANY WARRANTY; without even the implied warranty of
# MERCHANTABILITY or FITNESS FOR A PARTICULAR PURPOSE.  See the
# GNU General Public License for more details.
#
# You should have received a copy of the GNU General Public License
# along with this program; if not, write to the Free Software
# Foundation, Inc., 51 Franklin Street, Fifth Floor, Boston, MA  02110-1301, USA.
#
# See doc/COPYRIGHT.rdoc for more details.
#++

require 'spec_helper'

module OpenProject
  describe I18n, type: :helper do
    include Redmine::I18n

    let(:format) { '%d/%m/%Y' }

    after do
      Time.zone = nil
    end

    describe 'with user time zone' do
      before { allow(User.current).to receive(:time_zone).and_return(ActiveSupport::TimeZone['Athens']) }
      it 'returns a date in the user timezone for a utc timestamp' do
        Time.zone = 'UTC'
        time = Time.zone.local(2013, 06, 30, 23, 59)
        expect(format_time_as_date(time, format)).to eq '01/07/2013'
      end

      it 'returns a date in the user timezone for a non-utc timestamp' do
        Time.zone = 'Berlin'
        time = Time.zone.local(2013, 06, 30, 23, 59)
        expect(format_time_as_date(time, format)).to eq '01/07/2013'
      end
    end

    describe 'without user time zone' do
      before { allow(User.current).to receive(:time_zone).and_return(nil) }

      it 'returns a date in the local system timezone for a utc timestamp' do
        Time.zone = 'UTC'
        time = Time.zone.local(2013, 06, 30, 23, 59)
        allow(time).to receive(:localtime).and_return(ActiveSupport::TimeZone['Athens'].local(2013, 07, 01, 01, 59))
        expect(format_time_as_date(time, format)).to eq '01/07/2013'
      end

      it 'returns a date in the original timezone for a non-utc timestamp' do
        Time.zone = 'Berlin'
        time = Time.zone.local(2013, 06, 30, 23, 59)
        expect(format_time_as_date(time, format)).to eq '30/06/2013'
      end
    end

    describe 'all_languages' do

      # Those are the two languages we support
      it 'includes en' do
        expect(all_languages).to include(:en)
      end
      it 'includes de' do
        expect(all_languages).to include(:de)
      end

      it 'should return no js language as they are duplicates of the rest of the other language' do
<<<<<<< HEAD
        expect(all_languages.any? { |l| /\Ajs-/.match(l.to_s) }).to be_false
=======
        expect(all_languages.any? { |l| /\Ajs-/.match(l.to_s) }).to be_falsey
      end

      # it is OK if more languages exist
      it 'has a language for every language file' do
        lang_files_count = Dir.glob(Rails.root.join('config/locales/*.yml'))
                              .map { |f| File.basename(f) }
                              .reject { |b| b.starts_with? 'js' }
                              .size

        expect(all_languages.size).to eql lang_files_count
      end
    end

    describe 'valid_languages' do
      it 'allows only languages that are available' do
        allow(Setting).to receive(:available_languages).and_return([:en])

        expect(valid_languages).to eql [:en]
      end

      it 'allows only languages that exist' do
        allow(Setting).to receive(:available_languages).and_return([:'123'])

        expect(valid_languages).to be_empty
      end
    end

    describe 'set_language_if_valid' do
      before do
        allow(Setting).to receive(:available_languages).and_return(Setting.all_languages)
      end

      Setting.all_languages.each do |lang|
        it "should set I18n.locale to #{lang}" do
          allow(I18n).to receive(:locale=)
          expect(I18n).to receive(:locale=).with(lang)

          set_language_if_valid(lang)
        end
      end

      it 'should not set I18n.locale to an invalid language' do
        allow(Setting).to receive(:available_languages).and_return([:en])

        expect(I18n).to_not receive(:locale=).with(:de)
      end
    end

    describe 'find_language' do
      it 'is nil if language is not active' do
        allow(Setting).to receive(:available_languages).and_return([:de])

        expect(find_language(:en)).to be_nil
      end

      it 'is the language if it is active' do
        allow(Setting).to receive(:available_languages).and_return([:de])

        expect(find_language(:de)).to eql :de
      end

      it 'can be found by uppercase if it is active' do
        allow(Setting).to receive(:available_languages).and_return([:de])

        expect(find_language(:DE)).to eql :de
>>>>>>> e6d15d60
      end
    end
  end
end<|MERGE_RESOLUTION|>--- conflicted
+++ resolved
@@ -81,9 +81,6 @@
       end
 
       it 'should return no js language as they are duplicates of the rest of the other language' do
-<<<<<<< HEAD
-        expect(all_languages.any? { |l| /\Ajs-/.match(l.to_s) }).to be_false
-=======
         expect(all_languages.any? { |l| /\Ajs-/.match(l.to_s) }).to be_falsey
       end
 
@@ -150,7 +147,6 @@
         allow(Setting).to receive(:available_languages).and_return([:de])
 
         expect(find_language(:DE)).to eql :de
->>>>>>> e6d15d60
       end
     end
   end
