--- conflicted
+++ resolved
@@ -36,19 +36,10 @@
   let(:current_user) {
     FactoryGirl.create(:user, member_in_project: project, member_through_role: role)
   }
-<<<<<<< HEAD
   let(:role) { FactoryGirl.create(:role, permissions: permissions) }
   let(:work_package_permissions) { [:view_work_packages] }
   let(:cost_entry_permissions) { [:view_cost_entries] }
   let(:permissions) { work_package_permissions + cost_entry_permissions }
-=======
-  let(:role) { FactoryGirl.create(:role, permissions: total_permissions) }
-  let(:total_permissions) {
-    # always include view WP, to ensure accessibility
-    [:view_work_packages] + cost_permissions
-  }
-  let(:cost_permissions) { [:view_cost_entries] }
->>>>>>> d968358e
   let(:project) { FactoryGirl.create(:project) }
   let(:work_package) { FactoryGirl.create(:work_package, project: project) }
   subject(:response) { last_response }
@@ -77,22 +68,14 @@
     end
 
     context 'user can see own cost entries' do
-<<<<<<< HEAD
       let(:cost_entry_permissions) { [:view_own_cost_entries] }
-=======
-      let(:cost_permissions) { [:view_own_cost_entries] }
->>>>>>> d968358e
       it 'should return HTTP 200' do
         expect(response.status).to eql(200)
       end
     end
 
     context 'user has no cost entry permissions' do
-<<<<<<< HEAD
       let(:cost_entry_permissions) { [] }
-=======
-      let(:cost_permissions) { [] }
->>>>>>> d968358e
 
       it_behaves_like 'error response',
                       403,
@@ -111,22 +94,15 @@
     end
 
     context 'user can see own cost entries' do
-<<<<<<< HEAD
       let(:cost_entry_permissions) { [:view_own_cost_entries] }
-=======
-      let(:cost_permissions) { [:view_own_cost_entries] }
->>>>>>> d968358e
+
       it 'should return HTTP 200' do
         expect(response.status).to eql(200)
       end
     end
 
     context 'user has no cost entry permissions' do
-<<<<<<< HEAD
       let(:cost_entry_permissions) { [] }
-=======
-      let(:cost_permissions) { [] }
->>>>>>> d968358e
 
       it_behaves_like 'error response',
                       403,
