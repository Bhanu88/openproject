--- conflicted
+++ resolved
@@ -54,17 +54,8 @@
       work_packages_page.select_query query
     end
 
-<<<<<<< HEAD
     it 'should show the filter', js: true do
       expect(work_packages_page.selected_filter(filter_name)).not_to be_nil
-=======
-    context 'and the work packages menu item is clicked' do
-      before { work_packages_page.click_work_packages_menu_item }
-
-      it 'clears selected queries' do
-        expect(work_packages_page).not_to have_selected_filter(filter_name)
-      end
->>>>>>> cf0bd8b4
     end
 
   end
