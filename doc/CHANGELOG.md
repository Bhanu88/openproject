<!---- copyright
OpenProject is a project management system.
Copyright (C) 2012-2013 the OpenProject Foundation (OPF)

This program is free software; you can redistribute it and/or
modify it under the terms of the GNU General Public License version 3.

OpenProject is a fork of ChiliProject, which is a fork of Redmine. The copyright follows:
Copyright (C) 2006-2013 Jean-Philippe Lang
Copyright (C) 2010-2013 the ChiliProject Team

This program is free software; you can redistribute it and/or
modify it under the terms of the GNU General Public License
as published by the Free Software Foundation; either version 2
of the License, or (at your option) any later version.

This program is distributed in the hope that it will be useful,
but WITHOUT ANY WARRANTY; without even the implied warranty of
MERCHANTABILITY or FITNESS FOR A PARTICULAR PURPOSE.  See the
GNU General Public License for more details.

You should have received a copy of the GNU General Public License
along with this program; if not, write to the Free Software
Foundation, Inc., 51 Franklin Street, Fifth Floor, Boston, MA  02110-1301, USA.

See doc/COPYRIGHT.rdoc for more details.

++-->

# Changelog

## 3.0.0pre44

* `#2018` Cleanup journal tables
* `#2244` Fix: [Accessibility] correctly label document language - custom fields
* `#2594` Fix: [Activity] Too many filter selects than necessary
* `#3215` Datepicker - Timelines calendar weeks out of sync
* `#3332` [CodeClimate] Mass Assignment AuthSourcesController
* `#3333` [CodeClimate] Mass Assignment RolesController
* `#3347` [API] Make priorities available via API
* `#3438` Activity default value makes log time required
* `#3451` API references hidden users
* `#3481` Fix: [Activity] Not possible to unselect all filters
* `#3730` Setting responsible via bulk edit
* `#3731` Setting responsible via context menu
* `#3774` Fix: [API] Not possible to set journal notes via API
* `#3844` Fixed Work Package status translation
* `#3865` Detailed filters on dates
* `#3854` Move function and Query filters allows to select groups as responsible
* `#3974` [Timelines] Typo at creating timelines
* `#4023` [Accessibility] Keep keyboard focus within modal while it's open
* Add Gruntfile for easier JavaScript testing.

## 3.0.0pre43

* `#2502` New Layout for overview / my page
* `#2153` [Accessibility] Required fields MUST be displayed as required - group new
* `#2157` [Accessibility] Required fields MUST be displayed as required - enumeration new
* `#2162` [Accessibility] Required fields MUST be displayed as required - new project_type
* `#2228` [Accessibility] low contrast in backlogs task view
* `#2231` [Accessibility] alt texts for openproject project menu
* `#2240` [Accessibility] correctly label document language of menu items
* `#2250` [Accessibility] activity icon labels
* `#2260` [Accessibility] no-existent alt-text for collapse/expand functionality in grouped work-package list
* `#2263` [Accessibility] Correct markup for tables
* `#2734` [API] Access-Key not supported for all controllers
* `#2366` [Timelines] Add support for user deletion to timelines
* `#3065` Fixed internal error when selecting costs-columns and displaying sums in work package list
* `#3120` Implement a test suite the spikes can be developed against
* `#3251` [Timelines] Filtering for Responsible filters everything
* `#3393` [Timelines] Filter Work Packages by Assignee
* `#3401` [Work package tracking] Notes are not saved when copying a work package
* `#3409` New Layout for fallback Login page
* `#3453` Highlight project in bread crumb
* `#3546` Better icon for Timelines Module
* `#3547` Change color of Apply button in Activity
* `#3667` Better icon for Roadmap
<<<<<<< HEAD
* `#3701` Filter custom fields of work packages in timeline reports
=======
* `#3863` Strange additional journal entry when moving work package
* `#3879` Work Package Show: Attachments are shown within attributes table
>>>>>>> 554b65f8

## 3.0.0pre42

* `#1951` Layout for ## and ### textile link help is broken
* `#2146` [Accessibility] Link form elements to their label - timeline groupings
* `#2147` [Accessibility] Link form elements to their label - new timeline
* `#2150` [Accessibility] Link form elements to their label - new issue query
* `#2151` [Accessibility] Link form elements to their label - new wiki page
* `#2152` [Accessibility] Link form elements to their label - new forum message
* `#2155` [Accessibility] Link form elements to their label - copy workflow
* `#2156` [Accessibility] Link form elements to their label - new custom field
* `#2159` [Accessibility] Link form elements to their label - repository administration
* `#2160` [Accessibility] Link form elements to their label - new LDAP authentication
* `#2161` [Accessibility] Link form elements to their label - new color
* `#2229` [Accessibility] low contrast in calendar view
* `#2244` [Accessibility] correctly label document language - custom fields
* `#2250` [Accessibility] activity icon labels
* `#2258` [Accessibility] linearisation of issue show form
* `#2264` [Accessibility] Table headers for work package hierarchy and relations
* `#2500` Change default configuration in new OpenProject application so new projects are not public by default
* `#3370` [Design] Clean-up and refactoring existing CSS for content area
* `#3528` [Data Migration] Type 'none' is not migrated properly in Timelines
* `#3532` Fix: [API] It is possible to set statuses that are not allowed by the workflow
* `#3539` [Work package tracking] Modul view of work packages is too broad
* `#3666` Fix: [API] Show-action does not contain author_id
* `#3723` Fix: The activity event type of work package creations is resolved as "closed"
* [Accessibility] Reactivate accessibility css; Setting for Accessibility mode for anonymous users
* Fixed workflow copy view
* Add redirect from /wp to /work_packages for less typing

## 3.0.0pre41

* `#2743` Clear work packages filters when the work packages menu item is clicked
* `#3072` Timelines rendering of top table border and text is slightly off
* `#3108` [Work package tracking] Too many users selectable as watchers in public projects
* `#3334` [CodeClimate] Mass Assignment WikiController
* `#3336` Fix: use permitted_params for queries controller
* `#3364` [Performance] Create index on enabled_modules.name
* `#3407` Fix: [Roadmap] Missing dropdown menu for displaying work packages by different criteria
* `#3455` Fix: [Projects] Tab "Types" missing in newly created projects
* `#3245` Fix: Search bar does not display results on a project basis

## 3.0.0pre40

* `#3066` [Work package tracking] Bulk edit causes page not found
* update will paginate

## 3.0.0pre39

* `#3306` Switch to Ruby 2.0
* `#3321` [Data migration] Data in timeline settings not copied to new project
* `#3322` Fix: [Data migration] Journal entries display changes to custom fields
* `#3329` Refactor Duplicated Code Journals

## 3.0.0pre38

* `#2399` Fix: Translation missing (en and de) for not_a_valid_parent
* `#3054` Fix: Some Projects cannot be deleted
* `#3149` Fix: duplicate XML root nodes in API v2 show
* `#3229` Fix: Can't set planning element status
* `#3234` Fix: [Work package tracking] Sorting of work package statuses does not work
* `#3266` Fix: [Work package tracking] % done in work package status cannot be modified
* `#3291` Fix: Internal error when clicking on member
* `#3303` Fix: [Work package tracking] Search results are linked to wrong location
* `#3322` [Data migration] Journal entries display changes to custom fields
* `#3331` use permitted_params for group_controller
* `#3337` Fix: Use permitted params in EnumerationsController
* `#3363` [Timelines] Autocompleter broken multiple times in timelines edit
* `#3390` [Design] Implement new look for header and project navigation
* Change global search keyboard shortcut to 's' and project menu shortcut to 'p'
* Add auto-completion for work-packages in all textareas's with wiki-edit class
* Fixed a small bug with a non-functional validation for parents when creating a work package

## 3.0.0pre37

* `#1966` Select person responsible for project with auto-completion form
* `#2289` Fix: Deploying in a subdirectory
* `#2395` [Work Package Tracking] Internal Error when entering a character in a number field in a filter
* `#2527` Create project has useless responsible field
* `#3091` Both Top menu sides can be open at the same time
* `#3202` Fix: Fix: [Bug] Grouping work packages by responsible is broken
* `#3222` Fix: Validation errors on copying OpenProject

## 3.0.0pre36

* `#3155` Icons from icon font in content area
* Rename German i18n Planungsverantwortlicher -> Verantwortlicher

## 3.0.0pre35

* `#2759` Fix: [Performance] Activity View very slow
* `#3050` Fix: Fix: [Work Package Tracking] Internal error with query from the time before work packages
* `#3104` Fix: [Forums] Number of replies to a topic are not displayed
* `#3202` Fix: [Bug] Grouping work packages by responsible is broken
* `#3212` First Grouping Criteria Selection broken when more than one element pre-selected
* `#3055` [Work Package Tracking] Former deleted planning elements not handled in any way

## 3.0.0pre34

* `#2361` [Timelines] Refactoring of Timelines file structure.
* `#2660` fixed bug
* `#3050` Fix: [Work Package Tracking] Internal error with query from the time before work packages
* `#3040` Fix: [Work Package Tracking] 404 for Work Package Index does not work, results in 500
* `#3111` fixed bug
* `#3193` Fix: [Bug] Copying the project OpenProject results in 500
* Fix position of 'more functions' menu on wp#show
* Fix queries on work packages index if no project is selected
* Fix wiki menu item breadcrumb
* Fixed grammatical error in translation missing warning
* Fixed other user preferences not being saved correctly in cukes
* Settings: Fix work package tab not being shown after save

## 3.0.0pre33

* `#2761` Fix: [Work Package Tracking] Assigning work packages to no target version not working in buld edit
* `#2762` [Work package tracking] Copying a work package in bulk edit mode opens move screen
* `#3021` Fix: Fix: emails sent for own changes
* `#3058` [Work Package Tracking] Broken subtask hierarchy layout
* `#3061` [Timelines] When the anonymous user does not have the right to view a reporting but tries to see a timeline w/ reportings, the error message is wrong
* `#3068` Fix: [Migration] Automatic update text references to planning elements not migrated
* `#3075` Fix: [Work Package Tracking] Save takes too long with many ancestors
* `#3110` Fix: [Migration] Default status not set to right status on planning element migration
* Fix timezone migration for MySQL with custom timezone
* Timeline performance improvements.

## 3.0.0pre32

* `#1718` Invalidate server side sessions on logout
* `#1719` Set X-Frame-Options to same origin
* `#1748` Add option to diable browser cache
* `#2332` [Timelines] Field "planning comparisons" does not check for valid input
* `#2581` Include also end date when sorting workpackges in timelines module
* `#2591` Fix: Costs prevents work package context menu
* `#3018` Fix: Stored queries grouping by attribute is not working
* `#3020` Fix: E-mail Message-ID header is not unique for Work Package mails
* `#3021` Fix: emails sent for own changes
* `#3028` Migration of legacy planning elements doesn't update journals.
* `#3030` Users preferences for order of comments is ignored on wp comments
* `#3032` Fix: Work package comments aren't editable by authors
* `#3038` Fix: Journal changes are recorded for empty text fields
* `#3046` Fix: Edit-form for work package updates does not respect user preference for journal ordering
* `#3057` Fix: [Migration] Missing responsibles
* API v2: Improve timelines performance by not filtering statuses by visible projects
* Add hook so that plugins can register assets, which are loaded on every page
* added missing specs for PR #647


## 3.0.0pre31

* `#313`  Fix: Changing the menu title of a menu wiki page does not work
* `#1368` Fix: Readding project members in user admin view
* `#1961` Sort project by time should only include work packages that are shown within the timeline report
* `#2285` [Agile] [Timelines] Add workpackage custom queries to project menu
* `#2534` Fix: [Forums] Moving topics between boards doesn't work
* `#2653` Remove relative vertical offset corrections and custom border fixes for IE8.
* `#2654` Remove custom font rendering/kerning as well as VML from timelines.
* `#2655` Find a sensible default for Timelines rendering bucket size.
* `#2668` First Grouping Criteria broken when also selecting Hide other group
* `#2699` [Wiki] 400 error when entering special character in wiki title
* `#2706` [Migration] Timeline options does not contain 'none' type
* `#2756` [Work package] 500 when clicking on analyze button in work package summary
* `#2999` [Timelines] Login checks inconsistent w/ public timelines.
* `#3004` Fix: [Calendar] Internal error when selecting more than one type in calendar
* `#3010` Fix: [Calendar] Sprints not displayed properly when start and end date of two sprints are seperate
* `#3016` [Journals] Planning Element update messages not migrated
* `#3033` Fix: Work package update descriptions starting with a h3 are truncated
* Fix mysql data migrations
* Change help url to persistent short url
* Applied new main layout

## 3.0.0pre30

* Redirect old issue links to new work package URIs
* `#2721` Fix: Fix: Fix: Fix: Missing journal entries for customizable_journals
* `#2731` Migrated serialized yaml from syck to psych

## 3.0.0pre29

* `#2473` [Timelines] Tooltip in timeline report shows star * instead of hash # in front of ID
* `#2718` Newlines in workpackage descriptions aren't normalized for change tracking
* `#2721` Fix: Fix: Fix: Missing journal entries for customizable_journals

## 3.0.0pre28

* `#1910` New menu structure for pages of timelines module
* `#2363` When all wiki pages have been deleted new wiki pages cannot be created (respecification)
* `#2566` Fix: [Timelines] Searching when selecting columns for a timeline configuration does not work
* `#2631` Fix: [Timelines] Work package cannot be created out of timeline.
* `#2685` [Work package tracking] 404 when deleting work package priority which is assigned to work package
* `#2686` Fix: [Work package tracking] Work package summary not displayed correctly
* `#2687` Fix: [Work Package Tracking] No error for parallel editing
* `#2708` Fix: API key auth does not work for custom_field actions
* `#2712` Fix: Journal entry on responsible changes displayed as numbers
* `#2715` [Journals] Missing attachable journals
* `#2716` Fix: Repository is not auto-created when activated in project settings
* `#2717` Fix: Multiple journal entries when adding multiple attachments in one change
* `#2721` Fix: Fix: Missing journal entries for customizable_journals
* Add indices to to all the journals (improves at least WorkPackage show)
* Improve settings performance by caching whether the settings table exists

## 3.0.0pre27

* `#416`  Fix: Too many users selectable as watchers
* `#2697` Fix: Missing migration of planning element watchers
* `#2564` Support custom fields in REST API v2 for work packages and projects
* `#2567` [Timelines] Select2 selection shows double escaped character
* `#2586` Query available custom fields in REST API v2
* `#2637` Migrated timestamps to UTC
* `#2696` CustomValues still associated to issues
* Reverts `#2645` Remove usage of eval()
* Fix work package filter query validations

## 3.0.0pre26

* `#2624` [Journals] Fix: Work package journals that migrated from legacy planning elements lack default references
* `#2642` [Migration] Empty timelines options cannot be migrated
* `#2645` Remove usage of eval()
* `#2585` Special characters in wiki page title

## 3.0.0pre25

* `#2515` Fix: Calendar does not support 1st of December
* `#2574` Fix: Invalid filter options and outdated names in timeline report form
* `#2613` Old IE versions (IE 7 & IE 8) are presented a message informing about the incompatibilities.
* `#2615` Fix board edit validations
* `#2617` Fix: Timelines do not load users for non-admins.
* `#2618` Fix: When issues are renamed to work packages all watcher assignments are lost
* `#2623` [Journals] Images in journal notes are not displayed
* `#2624` [Journals] Work package journals that migrated from legacy planning elements lack default references.
* `#2625` [Membership] Page not found when editing member and display more pages
* Improved newline handling for journals
* Improved custom field comparison for journals
* Respect journal data serialized with legacy YAML engine 'syck'

## 3.0.0pre24

* `#2593` Work Package Summary missing
* `#1749` Prevent JSON Hijacking
* `#2281` The context menu is not correctly displayed
* `#2348` [Timelines] Using planning element filter and filtering for status "New" leads always to plus-sign in front of work packages
* `#2357` [Timelines] Change API v2 serialization to minimize redundant data
* `#2363` When all wiki pages have been deleted new wiki pages cannot be created
* `#2380` [Timelines] Change API v2 serialization to maximize concatenation speed
* `#2420` Migrate the remaining views of api/v2 to rabl
* `#2478` Timeline with lots of work packages doesn`t load
* `#2525` Project Settings: Forums: Move up/down result in 404
* `#2535` [Forum] Atom feed on the forum's overview-page doesn't work
* `#2576` [Timelines] Double scrollbar in modal for Chrome
* `#2577` [Timelines] Users are not displayed in timelines table after recent API version
* `#2579` [Core] Report of spent time (without cost reporting) results in 404
* `#2580` Fixed some unlikely remote code executions
* `#2592` Search: Clicking on 'Next' results in 500
* `#2593` Work Package Summary missing
* `#2596` [Roadmap] Closed tickets are not striked out
* `#2597` [Roadmap] Missing english/german closed percentage label
* `#2604` [Migration] Attachable journals incorrect
* `#2608` [Activity] Clicking on Atom-feed in activity leads to 500 error
* `#2598` Add rake task for changing timestamps in the database to UTC

## 3.0.0pre23

* `#165`  [Work Package Tracking] Self-referencing ticket breaks ticket
* `#709`  Added test for double custom field validation error messages
* `#902`  Spelling Mistake: Timelines Report Configuration
* `#959`  Too many available responsibles returned for filtering in Timelines
* `#1738` Forum problem when no description given.
* `#1916` Work package update screen is closed when attached file is deleted
* `#1935` Fixed bug: Default submenu for wiki pages is wrong (Configure menu item)
* `#2009` No journal entry created for attachments if the attachment is added on container creation
* `#2026` 404 error when letters are entered in category Work Package
* `#2129` Repository: clicking on file results in 500
* `#2221` [Accessibility] enhance keyboard shortcuts
* `#2371` Add support for IE10 to Timelines
* `#2400` Cannot delete work package
* `#2423` [Issue Tracker] Several Internal Errors when there is no default work package status
* `#2426` [Core] Enumerations for planning elements
* `#2427` [Issue Tracker] Cannot delete work package priority
* `#2433` [Timelines] Empty timeline report not displayed initially
* `#2448` Accelerate work package updates
* `#2464` No initial attachment journal for messages
* `#2470` [Timelines] Vertical planning elements which are not displayed horizontally are not shown in timeline report
* `#2479` Remove TinyMCE spike
* `#2508` Migrated former user passwords (from OpenProject 2.x strong_passwords plugin)
* `#2521` XSS: MyPage on unfiltered WorkPackage Subject
* `#2548` Migrated core settings
* `#2557` Highlight changes of any work package attribute available in the timelines table
* `#2559` Migrate existing IssueCustomFields to WorkPackageCustomFields
* `#2575` Regular expressions should use \A and \z instead of ^ and $
* Fix compatibility with old mail configuration

## 3.0.0pre22

* `#1348` User status has no database index
* `#1854` Breadcrumbs arrows missing in Chrome
* `#1935` Default submenu for wiki pages is wrong (Configure menu item)
* `#1991` Migrate text references to issues/planning elements
* `#2297` Fix APIv2 for planning elements
* `#2304` Introduce keyboard shortcuts
* `#2334` Deselecting all types in project configuration creates 500
* `#2336` Cukes for timelines start/end date comparison
* `#2340` Develop migration mechanism for renamed plugins
* `#2374` Refactoring of ReportsController
* `#2383` [Performance] planning_elements_controller still has an n+1-query for the responsible
* `#2384` Replace bundles svg graph with gem
* `#2386` Remove timelines_journals_helper
* `#2418` Migrate to RABL
* Allow using environment variables instead of configuration.yml

## 3.0.0pre21

* `#1281` I18n.js Not working correctly. Always returns English Translations
* `#1758` Migrate functional-tests for issues into specs for work package
* `#1771` Fixed bug: Refactor Types Project Settings into new Tab
* `#1880` Re-introduce at-time scope
* `#1881` Re-introduce project planning comparison in controller
* `#1883` Extend at-time scope for status comparison
* `#1884` Make status values available over API
* `#1994` Integrational tests for work packages at_time (API)
* `#2070` Settle copyright for images
* `#2158` Work Package General Setting
* `#2173` Adapt client-side to new server behavior
* `#2306` Migrate issues controller tests
* `#2307` Change icon of home button in header from OpenProjct icon to house icon
* `#2310` Add proper indices to work_package
* `#2319` Add a request-store to avoid redundant calls

## 3.0.0pre20

* `#1560` WorkPackage/update does not retain some fields when validations fail
* `#1771` Refactor Types Project Settings into new Tab
* `#1878` Project Plan Comparison(server-side implementation): api/v2 can now resolve historical data for work_packages
* `#1929` Too many lines in work package view
* `#1946` Modal shown within in Modal
* `#1949` External links within modals do not work
* `#1992` Prepare schema migrations table
* `#2125` All AJAX actions on work package not working after update
* `#2237` Migrate reports controller tests
* `#2246` Migrate issue categories controller tests
* `#2262` Migrate issue statuses controller tests
* `#2267` Rename view issue hooks

## 3.0.0pre19

* `#2055` More dynamic attribute determination for journals for extending journals by plugins
* `#2203` Use server-side responsible filter
* `#2204` Implement server-side status filter.
* `#2218` Migrate context menus controller tests

## 3.0.0pre18

* `#1715` Group assigned work packages
* `#1770` New Comment Section layout errors
* `#1790` Fix activity view bug coming up during the meeting adaptions to acts_as_journalized
* `#1793` Data Migration Journals
* `#1977` Set default type for planning elements
* `#1990` Migrate issue relation
* `#1997` Migrate journal activities
* `#2008` Migrate attachments
* `#2083` Extend APIv2 to evaluate filter arguments
* `#2087` Write tests for server-side type filter
* `#2088` Implement server-side filter for type
* `#2101` 500 on filtering multiple values
* `#2104` Handle incomplete trees on server-side
* `#2105` Call PE-API with type filters
* `#2138` Add responsible to workpackage-search

## 3.0.0pre17

* `#1323` Wrong Calendarweek in Datepicker, replaced built in datepicker with jQuery UI datepicker
* `#1843` Editing Membership Duration in admin area fails
* `#1913` [Timelines] Enable drag&drop for select2 items in order to rearrange the order of the columns
* `#1934` [Timelines] Table Loading takes really long
* `#1978` Migrate legacy issues
* `#1979` Migrate legacy planning elements
* `#1982` Migrate planning element types
* `#1983` Migrate queries
* `#1987` Migrate user rights
* `#1988` Migrate settings
* `#2019` Migrate auto completes controller tests
* `#2078` Work package query produces 500 when grouping on exclusively empty values

## 3.0.0pre16

* `#1418` Additional changes: Change links to issues/planning elements to use work_packages controller
* `#1504` Initial selection of possible project members wrong (accessibility mode)
* `#1695` Cannot open links in Projects menu in new tab/window
* `#1753` Remove Issue and replace with Work Package
* `#1754` Migrate unit-tests for issues into specs for work_package
* `#1757` Rename Issues fixtures to Work Package fixtures
* `#1759` Remove link_to_issue_preview, replace with link_to_workpackage_preview
* `#1822` Replace Issue constant by WorkPackage constant
* `#1850` Disable atom feeds via setting
* `#1874` Move Scopes from Issue into Workpackage
* `#1898` Separate action for changing wiki parent page (was same as rename before)
* `#1921` Allow disabling done ratio for work packages
* `#1923` Add permission that allows hiding repository statistics on commits per author
* `#1950` Grey line near the lower end of the modal, cuts off a bit of the content

## 3.0.0pre15

* `#1301` Ajax call when logged out should open a popup window
* `#1351` Generalize Modal Creation
* `#1557` Timeline Report Selection Not Visible
* `#1755` Migrate helper-tests for issues into specs for work package
* `#1766` Fixed bug: Viewing diff of Work Package description results in error 500
* `#1767` Fixed bug: Viewing changesets results in "page not found"
* `#1789` Move validation to Work Package
* `#1800` Add settings to change software name and URL and add additional footer content
* `#1808` Add option to log user for each request
* `#1875` Added test steps to reuse steps for my page, my project page, and documents, no my page block lookup at class load time
* `#1876` Timelines do not show work packages when there is no status reporting
* `#1896` Moved visibility-tests for issues into specs for workpackages
* `#1911` Change mouse icon when hovering over drag&drop-enabled select2 entries
* `#1912` Merge column project type with column planning element type
* `#1918` Custom fields are not displayed when issue is created

## 3.0.0pre14

* `#825`  Migrate Duration
* `#828`  Remove Alternate Dates
* `#1421` Adapt issue created/updated wording to apply to work packages
* `#1610` Move Planning Element Controller to API V2
* `#1686` Issues not accessible in public projects when not a member
* `#1768` Fixed bug: Klicking on Wiki Edit Activity results in error 500
* `#1787` Remove Scenarios
* `#1813` Run Data Generator on old AAJ schema
* `#1859` Fix 20130814130142 down-migration (remove_documents)
* `#1873` Move Validations from Issue into Workpackage

## 3.0.0pre13

* `#1606` Update journal fixtures
* `#1608` Change activities to use the new journals
* `#1609` Change search to use the new journals
* `#1616` Serialization/Persistence
* `#1617` Migrate database to new journalization
* `#1724` PDF Export of Work Packages with Description
* `#1731` Squash old migrations into one

## 3.0.0pre12

* `#1417` Enable default behavior for types
* `#1631` Remove documents from core

## 3.0.0pre11

* `#1418` Change links to issues/planning elements to use work_packages controller
* `#1541` Use Rails 3.2.14 instead of Git Branch
* `#1595` Cleanup action menu for work packages
* `#1596` Copy/Move work packages between projects
* `#1598` Switching type of work package looses inserted data
* `#1618` Deactivate modal dialogs and respective cukes
* `#1637` Removed files module
* `#1648` Arbitrarily failing cuke: Navigating to the timeline page

## 3.0.0pre10

* `#1246` Implement uniform "edit" action/view for pe & issues
* `#1247` Implement uniform "update" action for pe & issues
* `#1411` Migrate database tables into the new model
* `#1413` Ensure Permissions still apply to the new Type
* `#1425` Remove default planning element types in favor of enabled planning element types in the style of has_and_belongs_to_many.
* `#1427` Enable API with the new Type
* `#1434` Type controller
* `#1435` Type model
* `#1436` Type views
* `#1437` Update seed data
* `#1512` Merge PlanningElementTypes model with Types model
* `#1520` PlanningElements are created without the root_id attribute being set
* `#1520` PlanningElements are created without the root_id attribute being set
* `#1536` Fixed bug: Reposman.rb receives xml response for json request
* `#1577` Searching for project member candidates is only possible when using "firstname lastname" (or parts of it)

## 3.0.0pre9

* `#779`  Integrate password expiration
* `#1314` Always set last activity timestamp and check session expiry if ttl-setting is enabled
* `#1371` Changing pagination per_page_param does not change page
* `#1405` Incorrect message when trying to login with a permanently blocked account
* `#1409` Changing pagination limit on members view looses members tab
* `#1414` Remove start & due date requirement from planning elements
* `#1461` Integration Activity Plugin
* `#1488` Fixes multiple and missing error messages on project settings' member tab (now with support for success messages)
* `#1493` Exporting work packages to pdf returns 406
* `#1505` Removing all roles from a membership removes the project membership
* `#1517` Journal changed_data cannot contain the changes of a wiki_content content

## 3.0.0pre8

* `#377`  Some usability fixes for members selection with select2
* `#1024` Add 'assign random password' option to user settings
* `#1063` Added helper to format the time as a date in the current user or the system time zone
* `#1391` Opening the new issue form in a project with an issue category defined produces 500 response
* `#1406` Creating a work package w/o responsible or assignee results in 500
* `#1420` Allow for seeing work package description changes inside of the page
* `#1488` Fixes multiple and missing error messages on project settings' member tab

## 3.0.0pre7

* `#778` Integrate ban of former passwords
* `#780` Add password brute force prevention
* `#820` Implement awesome nested set on work packages
* `#1034` Create changelog and document format
* `#1119` Creates a unified view for work_package show, new and create
* `#1209` Fix adding watcher to issue
* `#1214` Fix pagination label and 'entries_per_page' setting
* `#1299` Refactor user status
* `#1301` Ajax call when logged out should open a popup window
* `#1303` Watcherlist contains unescaped HTML
* `#1315` Correct spelling mistakes in German translation
<|MERGE_RESOLUTION|>--- conflicted
+++ resolved
@@ -41,19 +41,19 @@
 * `#3438` Activity default value makes log time required
 * `#3451` API references hidden users
 * `#3481` Fix: [Activity] Not possible to unselect all filters
+* `#3701` Filter custom fields of work packages in timeline reports
 * `#3730` Setting responsible via bulk edit
 * `#3731` Setting responsible via context menu
 * `#3774` Fix: [API] Not possible to set journal notes via API
 * `#3844` Fixed Work Package status translation
+* `#3854` Move function and Query filters allows to select groups as responsible
 * `#3865` Detailed filters on dates
-* `#3854` Move function and Query filters allows to select groups as responsible
 * `#3974` [Timelines] Typo at creating timelines
 * `#4023` [Accessibility] Keep keyboard focus within modal while it's open
 * Add Gruntfile for easier JavaScript testing.
 
 ## 3.0.0pre43
 
-* `#2502` New Layout for overview / my page
 * `#2153` [Accessibility] Required fields MUST be displayed as required - group new
 * `#2157` [Accessibility] Required fields MUST be displayed as required - enumeration new
 * `#2162` [Accessibility] Required fields MUST be displayed as required - new project_type
@@ -63,8 +63,9 @@
 * `#2250` [Accessibility] activity icon labels
 * `#2260` [Accessibility] no-existent alt-text for collapse/expand functionality in grouped work-package list
 * `#2263` [Accessibility] Correct markup for tables
+* `#2366` [Timelines] Add support for user deletion to timelines
+* `#2502` New Layout for overview / my page
 * `#2734` [API] Access-Key not supported for all controllers
-* `#2366` [Timelines] Add support for user deletion to timelines
 * `#3065` Fixed internal error when selecting costs-columns and displaying sums in work package list
 * `#3120` Implement a test suite the spikes can be developed against
 * `#3251` [Timelines] Filtering for Responsible filters everything
@@ -75,12 +76,8 @@
 * `#3546` Better icon for Timelines Module
 * `#3547` Change color of Apply button in Activity
 * `#3667` Better icon for Roadmap
-<<<<<<< HEAD
-* `#3701` Filter custom fields of work packages in timeline reports
-=======
 * `#3863` Strange additional journal entry when moving work package
 * `#3879` Work Package Show: Attachments are shown within attributes table
->>>>>>> 554b65f8
 
 ## 3.0.0pre42
 
