<!---- copyright
OpenProject is a project management system.
Copyright (C) 2012-2013 the OpenProject Foundation (OPF)

This program is free software; you can redistribute it and/or
modify it under the terms of the GNU General Public License version 3.

OpenProject is a fork of ChiliProject, which is a fork of Redmine. The copyright follows:
Copyright (C) 2006-2013 Jean-Philippe Lang
Copyright (C) 2010-2013 the ChiliProject Team

This program is free software; you can redistribute it and/or
modify it under the terms of the GNU General Public License
as published by the Free Software Foundation; either version 2
of the License, or (at your option) any later version.

This program is distributed in the hope that it will be useful,
but WITHOUT ANY WARRANTY; without even the implied warranty of
MERCHANTABILITY or FITNESS FOR A PARTICULAR PURPOSE.  See the
GNU General Public License for more details.

You should have received a copy of the GNU General Public License
along with this program; if not, write to the Free Software
Foundation, Inc., 51 Franklin Street, Fifth Floor, Boston, MA  02110-1301, USA.

See doc/COPYRIGHT.rdoc for more details.

++-->

# Changelog

* `#2018` Cleanup journal tables
* `#2244` Fix: [Accessibility] correctly label document language - custom fields
* `#2594` Fix: [Activity] Too many filter selects than necessary
* `#3332` [CodeClimate] Mass Assignment AuthSourcesController
* `#3333` [CodeClimate] Mass Assignment RolesController
<<<<<<< HEAD
* `#3451` API references hidden users
=======
* `#3438` Activity default value makes log time required
* `#3481` Fix: [Activity] Not possible to unselect all filters
* `#3730` Setting responsible via bulk edit
* `#3731` Setting responsible via context menu
* `#3844` Fixed Work Package status translation
* `#3854` Move function and Query filters allows to select groups as responsible
>>>>>>> 5b463201
* `#3974` [Timelines] Typo at creating timelines

## 3.0.0pre43

* `#2502` New Layout for overview / my page
* `#2153` [Accessibility] Required fields MUST be displayed as required - group new
* `#2157` [Accessibility] Required fields MUST be displayed as required - enumeration new
* `#2162` [Accessibility] Required fields MUST be displayed as required - new project_type
* `#2228` [Accessibility] low contrast in backlogs task view
* `#2231` [Accessibility] alt texts for openproject project menu
* `#2240` [Accessibility] correctly label document language of menu items
* `#2250` [Accessibility] activity icon labels
* `#2260` [Accessibility] no-existent alt-text for collapse/expand functionality in grouped work-package list
* `#2263` [Accessibility] Correct markup for tables
* `#2734` [API] Access-Key not supported for all controllers
* `#2366` [Timelines] Add support for user deletion to timelines
* `#3065` Fixed internal error when selecting costs-columns and displaying sums in work package list
* `#3120` Implement a test suite the spikes can be developed against
* `#3251` [Timelines] Filtering for Responsible filters everything
* `#3393` [Timelines] Filter Work Packages by Assignee
* `#3401` [Work package tracking] Notes are not saved when copying a work package
* `#3409` New Layout for fallback Login page
* `#3453` Highlight project in bread crumb
* `#3546` Better icon for Timelines Module
* `#3547` Change color of Apply button in Activity
* `#3667` Better icon for Roadmap
* `#3863` Strange additional journal entry when moving work package
* `#3879` Work Package Show: Attachments are shown within attributes table

## 3.0.0pre42

* `#1951` Layout for ## and ### textile link help is broken
* `#2146` [Accessibility] Link form elements to their label - timeline groupings
* `#2147` [Accessibility] Link form elements to their label - new timeline
* `#2150` [Accessibility] Link form elements to their label - new issue query
* `#2151` [Accessibility] Link form elements to their label - new wiki page
* `#2152` [Accessibility] Link form elements to their label - new forum message
* `#2155` [Accessibility] Link form elements to their label - copy workflow
* `#2156` [Accessibility] Link form elements to their label - new custom field
* `#2159` [Accessibility] Link form elements to their label - repository administration
* `#2160` [Accessibility] Link form elements to their label - new LDAP authentication
* `#2161` [Accessibility] Link form elements to their label - new color
* `#2229` [Accessibility] low contrast in calendar view
* `#2244` [Accessibility] correctly label document language - custom fields
* `#2250` [Accessibility] activity icon labels
* `#2258` [Accessibility] linearisation of issue show form
* `#2264` [Accessibility] Table headers for work package hierarchy and relations
* `#2500` Change default configuration in new OpenProject application so new projects are not public by default
* `#3370` [Design] Clean-up and refactoring existing CSS for content area
* `#3528` [Data Migration] Type 'none' is not migrated properly in Timelines
* `#3532` Fix: [API] It is possible to set statuses that are not allowed by the workflow
* `#3539` [Work package tracking] Modul view of work packages is too broad
* `#3666` Fix: [API] Show-action does not contain author_id
* `#3723` Fix: The activity event type of work package creations is resolved as "closed"
* [Accessibility] Reactivate accessibility css; Setting for Accessibility mode for anonymous users
* Fixed workflow copy view
* Add redirect from /wp to /work_packages for less typing

## 3.0.0pre41

* `#2743` Clear work packages filters when the work packages menu item is clicked
* `#3072` Timelines rendering of top table border and text is slightly off
* `#3108` [Work package tracking] Too many users selectable as watchers in public projects
* `#3334` [CodeClimate] Mass Assignment WikiController
* `#3336` Fix: use permitted_params for queries controller
* `#3364` [Performance] Create index on enabled_modules.name
* `#3407` Fix: [Roadmap] Missing dropdown menu for displaying work packages by different criteria
* `#3455` Fix: [Projects] Tab "Types" missing in newly created projects
* `#3245` Fix: Search bar does not display results on a project basis

## 3.0.0pre40

* `#3066` [Work package tracking] Bulk edit causes page not found
* update will paginate

## 3.0.0pre39

* `#3306` Switch to Ruby 2.0
* `#3321` [Data migration] Data in timeline settings not copied to new project
* `#3322` Fix: [Data migration] Journal entries display changes to custom fields
* `#3329` Refactor Duplicated Code Journals

## 3.0.0pre38

* `#2399` Fix: Translation missing (en and de) for not_a_valid_parent
* `#3054` Fix: Some Projects cannot be deleted
* `#3149` Fix: duplicate XML root nodes in API v2 show
* `#3229` Fix: Can't set planning element status
* `#3234` Fix: [Work package tracking] Sorting of work package statuses does not work
* `#3266` Fix: [Work package tracking] % done in work package status cannot be modified
* `#3291` Fix: Internal error when clicking on member
* `#3303` Fix: [Work package tracking] Search results are linked to wrong location
* `#3322` [Data migration] Journal entries display changes to custom fields
* `#3331` use permitted_params for group_controller
* `#3337` Fix: Use permitted params in EnumerationsController
* `#3363` [Timelines] Autocompleter broken multiple times in timelines edit
* `#3390` [Design] Implement new look for header and project navigation
* Change global search keyboard shortcut to 's' and project menu shortcut to 'p'
* Add auto-completion for work-packages in all textareas's with wiki-edit class
* Fixed a small bug with a non-functional validation for parents when creating a work package

## 3.0.0pre37

* `#1966` Select person responsible for project with auto-completion form
* `#2289` Fix: Deploying in a subdirectory
* `#2395` [Work Package Tracking] Internal Error when entering a character in a number field in a filter
* `#2527` Create project has useless responsible field
* `#3091` Both Top menu sides can be open at the same time
* `#3202` Fix: Fix: [Bug] Grouping work packages by responsible is broken
* `#3222` Fix: Validation errors on copying OpenProject

## 3.0.0pre36

* `#3155` Icons from icon font in content area
* Rename German i18n Planungsverantwortlicher -> Verantwortlicher

## 3.0.0pre35

* `#2759` Fix: [Performance] Activity View very slow
* `#3050` Fix: Fix: [Work Package Tracking] Internal error with query from the time before work packages
* `#3104` Fix: [Forums] Number of replies to a topic are not displayed
* `#3202` Fix: [Bug] Grouping work packages by responsible is broken
* `#3212` First Grouping Criteria Selection broken when more than one element pre-selected
* `#3055` [Work Package Tracking] Former deleted planning elements not handled in any way

## 3.0.0pre34

* `#2361` [Timelines] Refactoring of Timelines file structure.
* `#2660` fixed bug
* `#3050` Fix: [Work Package Tracking] Internal error with query from the time before work packages
* `#3040` Fix: [Work Package Tracking] 404 for Work Package Index does not work, results in 500
* `#3111` fixed bug
* `#3193` Fix: [Bug] Copying the project OpenProject results in 500
* Fix position of 'more functions' menu on wp#show
* Fix queries on work packages index if no project is selected
* Fix wiki menu item breadcrumb
* Fixed grammatical error in translation missing warning
* Fixed other user preferences not being saved correctly in cukes
* Settings: Fix work package tab not being shown after save

## 3.0.0pre33

* `#2761` Fix: [Work Package Tracking] Assigning work packages to no target version not working in buld edit
* `#2762` [Work package tracking] Copying a work package in bulk edit mode opens move screen
* `#3021` Fix: Fix: emails sent for own changes
* `#3058` [Work Package Tracking] Broken subtask hierarchy layout
* `#3061` [Timelines] When the anonymous user does not have the right to view a reporting but tries to see a timeline w/ reportings, the error message is wrong
* `#3068` Fix: [Migration] Automatic update text references to planning elements not migrated
* `#3075` Fix: [Work Package Tracking] Save takes too long with many ancestors
* `#3110` Fix: [Migration] Default status not set to right status on planning element migration
* Fix timezone migration for MySQL with custom timezone
* Timeline performance improvements.

## 3.0.0pre32

* `#1718` Invalidate server side sessions on logout
* `#1719` Set X-Frame-Options to same origin
* `#1748` Add option to diable browser cache
* `#2332` [Timelines] Field "planning comparisons" does not check for valid input
* `#2581` Include also end date when sorting workpackges in timelines module
* `#2591` Fix: Costs prevents work package context menu
* `#3018` Fix: Stored queries grouping by attribute is not working
* `#3020` Fix: E-mail Message-ID header is not unique for Work Package mails
* `#3021` Fix: emails sent for own changes
* `#3028` Migration of legacy planning elements doesn't update journals.
* `#3030` Users preferences for order of comments is ignored on wp comments
* `#3032` Fix: Work package comments aren't editable by authors
* `#3038` Fix: Journal changes are recorded for empty text fields
* `#3046` Fix: Edit-form for work package updates does not respect user preference for journal ordering
* `#3057` Fix: [Migration] Missing responsibles
* API v2: Improve timelines performance by not filtering statuses by visible projects
* Add hook so that plugins can register assets, which are loaded on every page
* added missing specs for PR #647


## 3.0.0pre31

* `#313`  Fix: Changing the menu title of a menu wiki page does not work
* `#1368` Fix: Readding project members in user admin view
* `#1961` Sort project by time should only include work packages that are shown within the timeline report
* `#2285` [Agile] [Timelines] Add workpackage custom queries to project menu
* `#2534` Fix: [Forums] Moving topics between boards doesn't work
* `#2653` Remove relative vertical offset corrections and custom border fixes for IE8.
* `#2654` Remove custom font rendering/kerning as well as VML from timelines.
* `#2655` Find a sensible default for Timelines rendering bucket size.
* `#2668` First Grouping Criteria broken when also selecting Hide other group
* `#2699` [Wiki] 400 error when entering special character in wiki title
* `#2706` [Migration] Timeline options does not contain 'none' type
* `#2756` [Work package] 500 when clicking on analyze button in work package summary
* `#2999` [Timelines] Login checks inconsistent w/ public timelines.
* `#3004` Fix: [Calendar] Internal error when selecting more than one type in calendar
* `#3010` Fix: [Calendar] Sprints not displayed properly when start and end date of two sprints are seperate
* `#3016` [Journals] Planning Element update messages not migrated
* `#3033` Fix: Work package update descriptions starting with a h3 are truncated
* Fix mysql data migrations
* Change help url to persistent short url
* Applied new main layout

## 3.0.0pre30

* Redirect old issue links to new work package URIs
* `#2721` Fix: Fix: Fix: Fix: Missing journal entries for customizable_journals
* `#2731` Migrated serialized yaml from syck to psych

## 3.0.0pre29

* `#2473` [Timelines] Tooltip in timeline report shows star * instead of hash # in front of ID
* `#2718` Newlines in workpackage descriptions aren't normalized for change tracking
* `#2721` Fix: Fix: Fix: Missing journal entries for customizable_journals

## 3.0.0pre28

* `#1910` New menu structure for pages of timelines module
* `#2363` When all wiki pages have been deleted new wiki pages cannot be created (respecification)
* `#2566` Fix: [Timelines] Searching when selecting columns for a timeline configuration does not work
* `#2631` Fix: [Timelines] Work package cannot be created out of timeline.
* `#2685` [Work package tracking] 404 when deleting work package priority which is assigned to work package
* `#2686` Fix: [Work package tracking] Work package summary not displayed correctly
* `#2687` Fix: [Work Package Tracking] No error for parallel editing
* `#2708` Fix: API key auth does not work for custom_field actions
* `#2712` Fix: Journal entry on responsible changes displayed as numbers
* `#2715` [Journals] Missing attachable journals
* `#2716` Fix: Repository is not auto-created when activated in project settings
* `#2717` Fix: Multiple journal entries when adding multiple attachments in one change
* `#2721` Fix: Fix: Missing journal entries for customizable_journals
* Add indices to to all the journals (improves at least WorkPackage show)
* Improve settings performance by caching whether the settings table exists

## 3.0.0pre27

* `#416`  Fix: Too many users selectable as watchers
* `#2697` Fix: Missing migration of planning element watchers
* `#2564` Support custom fields in REST API v2 for work packages and projects
* `#2567` [Timelines] Select2 selection shows double escaped character
* `#2586` Query available custom fields in REST API v2
* `#2637` Migrated timestamps to UTC
* `#2696` CustomValues still associated to issues
* Reverts `#2645` Remove usage of eval()
* Fix work package filter query validations

## 3.0.0pre26

* `#2624` [Journals] Fix: Work package journals that migrated from legacy planning elements lack default references
* `#2642` [Migration] Empty timelines options cannot be migrated
* `#2645` Remove usage of eval()
* `#2585` Special characters in wiki page title

## 3.0.0pre25

* `#2515` Fix: Calendar does not support 1st of December
* `#2574` Fix: Invalid filter options and outdated names in timeline report form
* `#2613` Old IE versions (IE 7 & IE 8) are presented a message informing about the incompatibilities.
* `#2615` Fix board edit validations
* `#2617` Fix: Timelines do not load users for non-admins.
* `#2618` Fix: When issues are renamed to work packages all watcher assignments are lost
* `#2623` [Journals] Images in journal notes are not displayed
* `#2624` [Journals] Work package journals that migrated from legacy planning elements lack default references.
* `#2625` [Membership] Page not found when editing member and display more pages
* Improved newline handling for journals
* Improved custom field comparison for journals
* Respect journal data serialized with legacy YAML engine 'syck'

## 3.0.0pre24

* `#2593` Work Package Summary missing
* `#1749` Prevent JSON Hijacking
* `#2281` The context menu is not correctly displayed
* `#2348` [Timelines] Using planning element filter and filtering for status "New" leads always to plus-sign in front of work packages
* `#2357` [Timelines] Change API v2 serialization to minimize redundant data
* `#2363` When all wiki pages have been deleted new wiki pages cannot be created
* `#2380` [Timelines] Change API v2 serialization to maximize concatenation speed
* `#2420` Migrate the remaining views of api/v2 to rabl
* `#2478` Timeline with lots of work packages doesn`t load
* `#2525` Project Settings: Forums: Move up/down result in 404
* `#2535` [Forum] Atom feed on the forum's overview-page doesn't work
* `#2576` [Timelines] Double scrollbar in modal for Chrome
* `#2577` [Timelines] Users are not displayed in timelines table after recent API version
* `#2579` [Core] Report of spent time (without cost reporting) results in 404
* `#2580` Fixed some unlikely remote code executions
* `#2592` Search: Clicking on 'Next' results in 500
* `#2593` Work Package Summary missing
* `#2596` [Roadmap] Closed tickets are not striked out
* `#2597` [Roadmap] Missing english/german closed percentage label
* `#2604` [Migration] Attachable journals incorrect
* `#2608` [Activity] Clicking on Atom-feed in activity leads to 500 error
* `#2598` Add rake task for changing timestamps in the database to UTC

## 3.0.0pre23

* `#165`  [Work Package Tracking] Self-referencing ticket breaks ticket
* `#709`  Added test for double custom field validation error messages
* `#902`  Spelling Mistake: Timelines Report Configuration
* `#959`  Too many available responsibles returned for filtering in Timelines
* `#1738` Forum problem when no description given.
* `#1916` Work package update screen is closed when attached file is deleted
* `#1935` Fixed bug: Default submenu for wiki pages is wrong (Configure menu item)
* `#2009` No journal entry created for attachments if the attachment is added on container creation
* `#2026` 404 error when letters are entered in category Work Package
* `#2129` Repository: clicking on file results in 500
* `#2221` [Accessibility] enhance keyboard shortcuts
* `#2371` Add support for IE10 to Timelines
* `#2400` Cannot delete work package
* `#2423` [Issue Tracker] Several Internal Errors when there is no default work package status
* `#2426` [Core] Enumerations for planning elements
* `#2427` [Issue Tracker] Cannot delete work package priority
* `#2433` [Timelines] Empty timeline report not displayed initially
* `#2448` Accelerate work package updates
* `#2464` No initial attachment journal for messages
* `#2470` [Timelines] Vertical planning elements which are not displayed horizontally are not shown in timeline report
* `#2479` Remove TinyMCE spike
* `#2508` Migrated former user passwords (from OpenProject 2.x strong_passwords plugin)
* `#2521` XSS: MyPage on unfiltered WorkPackage Subject
* `#2548` Migrated core settings
* `#2557` Highlight changes of any work package attribute available in the timelines table
* `#2559` Migrate existing IssueCustomFields to WorkPackageCustomFields
* `#2575` Regular expressions should use \A and \z instead of ^ and $
* Fix compatibility with old mail configuration

## 3.0.0pre22

* `#1348` User status has no database index
* `#1854` Breadcrumbs arrows missing in Chrome
* `#1935` Default submenu for wiki pages is wrong (Configure menu item)
* `#1991` Migrate text references to issues/planning elements
* `#2297` Fix APIv2 for planning elements
* `#2304` Introduce keyboard shortcuts
* `#2334` Deselecting all types in project configuration creates 500
* `#2336` Cukes for timelines start/end date comparison
* `#2340` Develop migration mechanism for renamed plugins
* `#2374` Refactoring of ReportsController
* `#2383` [Performance] planning_elements_controller still has an n+1-query for the responsible
* `#2384` Replace bundles svg graph with gem
* `#2386` Remove timelines_journals_helper
* `#2418` Migrate to RABL
* Allow using environment variables instead of configuration.yml

## 3.0.0pre21

* `#1281` I18n.js Not working correctly. Always returns English Translations
* `#1758` Migrate functional-tests for issues into specs for work package
* `#1771` Fixed bug: Refactor Types Project Settings into new Tab
* `#1880` Re-introduce at-time scope
* `#1881` Re-introduce project planning comparison in controller
* `#1883` Extend at-time scope for status comparison
* `#1884` Make status values available over API
* `#1994` Integrational tests for work packages at_time (API)
* `#2070` Settle copyright for images
* `#2158` Work Package General Setting
* `#2173` Adapt client-side to new server behavior
* `#2306` Migrate issues controller tests
* `#2307` Change icon of home button in header from OpenProjct icon to house icon
* `#2310` Add proper indices to work_package
* `#2319` Add a request-store to avoid redundant calls

## 3.0.0pre20

* `#1560` WorkPackage/update does not retain some fields when validations fail
* `#1771` Refactor Types Project Settings into new Tab
* `#1878` Project Plan Comparison(server-side implementation): api/v2 can now resolve historical data for work_packages
* `#1929` Too many lines in work package view
* `#1946` Modal shown within in Modal
* `#1949` External links within modals do not work
* `#1992` Prepare schema migrations table
* `#2125` All AJAX actions on work package not working after update
* `#2237` Migrate reports controller tests
* `#2246` Migrate issue categories controller tests
* `#2262` Migrate issue statuses controller tests
* `#2267` Rename view issue hooks

## 3.0.0pre19

* `#2055` More dynamic attribute determination for journals for extending journals by plugins
* `#2203` Use server-side responsible filter
* `#2204` Implement server-side status filter.
* `#2218` Migrate context menus controller tests

## 3.0.0pre18

* `#1715` Group assigned work packages
* `#1770` New Comment Section layout errors
* `#1790` Fix activity view bug coming up during the meeting adaptions to acts_as_journalized
* `#1793` Data Migration Journals
* `#1977` Set default type for planning elements
* `#1990` Migrate issue relation
* `#1997` Migrate journal activities
* `#2008` Migrate attachments
* `#2083` Extend APIv2 to evaluate filter arguments
* `#2087` Write tests for server-side type filter
* `#2088` Implement server-side filter for type
* `#2101` 500 on filtering multiple values
* `#2104` Handle incomplete trees on server-side
* `#2105` Call PE-API with type filters
* `#2138` Add responsible to workpackage-search

## 3.0.0pre17

* `#1323` Wrong Calendarweek in Datepicker, replaced built in datepicker with jQuery UI datepicker
* `#1843` Editing Membership Duration in admin area fails
* `#1913` [Timelines] Enable drag&drop for select2 items in order to rearrange the order of the columns
* `#1934` [Timelines] Table Loading takes really long
* `#1978` Migrate legacy issues
* `#1979` Migrate legacy planning elements
* `#1982` Migrate planning element types
* `#1983` Migrate queries
* `#1987` Migrate user rights
* `#1988` Migrate settings
* `#2019` Migrate auto completes controller tests
* `#2078` Work package query produces 500 when grouping on exclusively empty values

## 3.0.0pre16

* `#1418` Additional changes: Change links to issues/planning elements to use work_packages controller
* `#1504` Initial selection of possible project members wrong (accessibility mode)
* `#1695` Cannot open links in Projects menu in new tab/window
* `#1753` Remove Issue and replace with Work Package
* `#1754` Migrate unit-tests for issues into specs for work_package
* `#1757` Rename Issues fixtures to Work Package fixtures
* `#1759` Remove link_to_issue_preview, replace with link_to_workpackage_preview
* `#1822` Replace Issue constant by WorkPackage constant
* `#1850` Disable atom feeds via setting
* `#1874` Move Scopes from Issue into Workpackage
* `#1898` Separate action for changing wiki parent page (was same as rename before)
* `#1921` Allow disabling done ratio for work packages
* `#1923` Add permission that allows hiding repository statistics on commits per author
* `#1950` Grey line near the lower end of the modal, cuts off a bit of the content

## 3.0.0pre15

* `#1301` Ajax call when logged out should open a popup window
* `#1351` Generalize Modal Creation
* `#1557` Timeline Report Selection Not Visible
* `#1755` Migrate helper-tests for issues into specs for work package
* `#1766` Fixed bug: Viewing diff of Work Package description results in error 500
* `#1767` Fixed bug: Viewing changesets results in "page not found"
* `#1789` Move validation to Work Package
* `#1800` Add settings to change software name and URL and add additional footer content
* `#1808` Add option to log user for each request
* `#1875` Added test steps to reuse steps for my page, my project page, and documents, no my page block lookup at class load time
* `#1876` Timelines do not show work packages when there is no status reporting
* `#1896` Moved visibility-tests for issues into specs for workpackages
* `#1911` Change mouse icon when hovering over drag&drop-enabled select2 entries
* `#1912` Merge column project type with column planning element type
* `#1918` Custom fields are not displayed when issue is created

## 3.0.0pre14

* `#825`  Migrate Duration
* `#828`  Remove Alternate Dates
* `#1421` Adapt issue created/updated wording to apply to work packages
* `#1610` Move Planning Element Controller to API V2
* `#1686` Issues not accessible in public projects when not a member
* `#1768` Fixed bug: Klicking on Wiki Edit Activity results in error 500
* `#1787` Remove Scenarios
* `#1813` Run Data Generator on old AAJ schema
* `#1859` Fix 20130814130142 down-migration (remove_documents)
* `#1873` Move Validations from Issue into Workpackage

## 3.0.0pre13

* `#1606` Update journal fixtures
* `#1608` Change activities to use the new journals
* `#1609` Change search to use the new journals
* `#1616` Serialization/Persistence
* `#1617` Migrate database to new journalization
* `#1724` PDF Export of Work Packages with Description
* `#1731` Squash old migrations into one

## 3.0.0pre12

* `#1417` Enable default behavior for types
* `#1631` Remove documents from core

## 3.0.0pre11

* `#1418` Change links to issues/planning elements to use work_packages controller
* `#1541` Use Rails 3.2.14 instead of Git Branch
* `#1595` Cleanup action menu for work packages
* `#1596` Copy/Move work packages between projects
* `#1598` Switching type of work package looses inserted data
* `#1618` Deactivate modal dialogs and respective cukes
* `#1637` Removed files module
* `#1648` Arbitrarily failing cuke: Navigating to the timeline page

## 3.0.0pre10

* `#1246` Implement uniform "edit" action/view for pe & issues
* `#1247` Implement uniform "update" action for pe & issues
* `#1411` Migrate database tables into the new model
* `#1413` Ensure Permissions still apply to the new Type
* `#1425` Remove default planning element types in favor of enabled planning element types in the style of has_and_belongs_to_many.
* `#1427` Enable API with the new Type
* `#1434` Type controller
* `#1435` Type model
* `#1436` Type views
* `#1437` Update seed data
* `#1512` Merge PlanningElementTypes model with Types model
* `#1520` PlanningElements are created without the root_id attribute being set
* `#1520` PlanningElements are created without the root_id attribute being set
* `#1536` Fixed bug: Reposman.rb receives xml response for json request
* `#1577` Searching for project member candidates is only possible when using "firstname lastname" (or parts of it)

## 3.0.0pre9

* `#779`  Integrate password expiration
* `#1314` Always set last activity timestamp and check session expiry if ttl-setting is enabled
* `#1371` Changing pagination per_page_param does not change page
* `#1405` Incorrect message when trying to login with a permanently blocked account
* `#1409` Changing pagination limit on members view looses members tab
* `#1414` Remove start & due date requirement from planning elements
* `#1461` Integration Activity Plugin
* `#1488` Fixes multiple and missing error messages on project settings' member tab (now with support for success messages)
* `#1493` Exporting work packages to pdf returns 406
* `#1505` Removing all roles from a membership removes the project membership
* `#1517` Journal changed_data cannot contain the changes of a wiki_content content

## 3.0.0pre8

* `#377`  Some usability fixes for members selection with select2
* `#1024` Add 'assign random password' option to user settings
* `#1063` Added helper to format the time as a date in the current user or the system time zone
* `#1391` Opening the new issue form in a project with an issue category defined produces 500 response
* `#1406` Creating a work package w/o responsible or assignee results in 500
* `#1420` Allow for seeing work package description changes inside of the page
* `#1488` Fixes multiple and missing error messages on project settings' member tab

## 3.0.0pre7

* `#778` Integrate ban of former passwords
* `#780` Add password brute force prevention
* `#820` Implement awesome nested set on work packages
* `#1034` Create changelog and document format
* `#1119` Creates a unified view for work_package show, new and create
* `#1209` Fix adding watcher to issue
* `#1214` Fix pagination label and 'entries_per_page' setting
* `#1299` Refactor user status
* `#1301` Ajax call when logged out should open a popup window
* `#1303` Watcherlist contains unescaped HTML
* `#1315` Correct spelling mistakes in German translation
<|MERGE_RESOLUTION|>--- conflicted
+++ resolved
@@ -34,16 +34,13 @@
 * `#2594` Fix: [Activity] Too many filter selects than necessary
 * `#3332` [CodeClimate] Mass Assignment AuthSourcesController
 * `#3333` [CodeClimate] Mass Assignment RolesController
-<<<<<<< HEAD
+* `#3438` Activity default value makes log time required
 * `#3451` API references hidden users
-=======
-* `#3438` Activity default value makes log time required
 * `#3481` Fix: [Activity] Not possible to unselect all filters
 * `#3730` Setting responsible via bulk edit
 * `#3731` Setting responsible via context menu
 * `#3844` Fixed Work Package status translation
 * `#3854` Move function and Query filters allows to select groups as responsible
->>>>>>> 5b463201
 * `#3974` [Timelines] Typo at creating timelines
 
 ## 3.0.0pre43
