<!---- copyright
OpenProject PDF Export Plugin

Copyright (C)2014 the OpenProject Foundation (OPF)

This program is free software; you can redistribute it and/or modify it under
the terms of the GNU General Public License version 3.

This program is free software; you can redistribute it and/or
modify it under the terms of the GNU General Public License
as published by the Free Software Foundation; either version 2
of the License, or (at your option) any later version.

This program is distributed in the hope that it will be useful,
but WITHOUT ANY WARRANTY; without even the implied warranty of
MERCHANTABILITY or FITNESS FOR A PARTICULAR PURPOSE.  See the
GNU General Public License for more details.

You should have received a copy of the GNU General Public License
along with this program; if not, write to the Free Software
Foundation, Inc., 51 Franklin Street, Fifth Floor, Boston, MA  02110-1301, USA.

See doc/COPYRIGHT.md for more details.

++-->

# Changelog

<<<<<<< HEAD
* `#8419` [PDF Export] Internal error when entering wrong YAML

## 1.0.0
=======
## 3.0.8
>>>>>>> 3fb7a1fd

* * `#5357` Update readme and gemspec

## 0.0.1

* `#4024` Subpages have no unique page titles
* `#4157` Negative integers can be entered in "Per Page" configuration of pdf configuration
* `#4182` Export Configuration - New export configuration field - Description
* Initial plugin release<|MERGE_RESOLUTION|>--- conflicted
+++ resolved
@@ -26,13 +26,9 @@
 
 # Changelog
 
-<<<<<<< HEAD
 * `#8419` [PDF Export] Internal error when entering wrong YAML
 
-## 1.0.0
-=======
 ## 3.0.8
->>>>>>> 3fb7a1fd
 
 * * `#5357` Update readme and gemspec
 
