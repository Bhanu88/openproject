--- conflicted
+++ resolved
@@ -29,7 +29,6 @@
 
 # Changelog
 
-<<<<<<< HEAD
 * `#284`  Fix: Sticky does not apply to forum
 * `#1009` Wrong german translation when accessing a non-existent work package
 * `#1502` Multiple escaping on user select2 field in project settingsmembers tab
@@ -61,10 +60,12 @@
 * `#5553` Integrate OmniAuth
 * `#5632` Check whether cookies are not shared between sub-uris
 * `#6309` Remove API v1 & add level_list to API v2
+* `#6310` API v1 is now deprecated and will be removed in the next major release of OpenProject
 * `#6310` API v2 is now deprecated and will be removed in a future version of OpenProject
 * `#7050` Fix: Cannot change the login when login is already taken during creation of account
 * `#7051` Wrong success message when user is not allowed to register himself
 * `#7149` Fix: Wrong success message when login is already in use
+* `#7177` Fix: Journal not created in connection with deleted note
 * Allowed sending of mails with only cc: or bcc: fields
 * Allow adding attachments to created work packages via planning elements controller
 * Remove unused rmagick dependency
@@ -76,10 +77,6 @@
 * Fix: Back URL verification
 * Fix: Asset require for plug-ins
 * Fix: at.who styling
-=======
-* `#7177` Fix: Journal not created in connection with deleted note
-* `#6310` API v1 is now deprecated and will be removed in the next major release of OpenProject
->>>>>>> a96413ca
 
 ## 3.0.1
 
