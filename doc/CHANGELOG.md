--- conflicted
+++ resolved
@@ -31,14 +31,11 @@
 
 * `#5033` Migration RepairInvalidDefaultWorkPackageCustomValues fails on Postgres
 
-<<<<<<< HEAD
-=======
 ## 3.0.0pre50
 
 * `#4008` Deactivating work package priorities has no effect
 * Removed path from guessed host
 
->>>>>>> c8168491
 ## 3.0.0pre49
 
 * `#2616` Fix:  Search: Clicking on 'Back' results in wrong data
