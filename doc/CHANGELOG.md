--- conflicted
+++ resolved
@@ -1,11 +1,7 @@
 # Changelog
 
-<<<<<<< HEAD
-* `#825`  Migrate Duration
-=======
 * `#825` Migrate Duration
 * `#828` Remove Alternate Dates
->>>>>>> f409049e
 * `#1421` Adapt issue created/updated wording to apply to work packages
 * `#1610` Move Planning Element Controller to API V2
 * `#1768` Fixed bug: Klicking on Wiki Edit Activity results in error 500
