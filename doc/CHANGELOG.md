--- conflicted
+++ resolved
@@ -32,13 +32,10 @@
 * `#2593` Work Package Summary missing
 * `#1749` Prevent JSON Hijacking
 * `#2281` The context menu is not correctly displayed
-<<<<<<< HEAD
 * `#2525` Project Settings: Forums: Move up/down result in 404
 * `#2363` When all wiki pages have been deleted new wiki pages cannot be created
+* `#2576` [Timelines] Double scrollbar in modal for Chrome 
 * `#2579` [Core] Report of spent time (without cost reporting) results in 404
-=======
-* `#2576` [Timelines] Double scrollbar in modal for Chrome 
->>>>>>> 9df35725
 * `#2580` Fixed some unlikely remote code executions
 * `#2596` [Roadmap] Closed tickets are not striked out
 * `#2597` [Roadmap] Missing english/german closed percentage label 
