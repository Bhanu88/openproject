--- conflicted
+++ resolved
@@ -29,15 +29,11 @@
 
 # Changelog
 
-<<<<<<< HEAD
+## 3.0.0pre20
+
 * `#1281` I18n.js Not working correctly. Always returns English Translations
-* `#1560` WorkPackage/update does not retain some fields when validations fail 
-=======
-## 3.0.0pre20
-
 * `#1560` WorkPackage/update does not retain some fields when validations fail
 * `#1771` Refactor Types Project Settings into new Tab
->>>>>>> 0c5cc181
 * `#1929` Too many lines in work package view
 * `#1946` Modal shown within in Modal
 * `#1949` External links within modals do not work
