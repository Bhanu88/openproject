#-- encoding: UTF-8
#-- copyright
# OpenProject is a project management system.
# Copyright (C) 2012-2015 the OpenProject Foundation (OPF)
#
# This program is free software; you can redistribute it and/or
# modify it under the terms of the GNU General Public License version 3.
#
# OpenProject is a fork of ChiliProject, which is a fork of Redmine. The copyright follows:
# Copyright (C) 2006-2013 Jean-Philippe Lang
# Copyright (C) 2010-2013 the ChiliProject Team
#
# This program is free software; you can redistribute it and/or
# modify it under the terms of the GNU General Public License
# as published by the Free Software Foundation; either version 2
# of the License, or (at your option) any later version.
#
# This program is distributed in the hope that it will be useful,
# but WITHOUT ANY WARRANTY; without even the implied warranty of
# MERCHANTABILITY or FITNESS FOR A PARTICULAR PURPOSE.  See the
# GNU General Public License for more details.
#
# You should have received a copy of the GNU General Public License
# along with this program; if not, write to the Free Software
# Foundation, Inc., 51 Franklin Street, Fifth Floor, Boston, MA  02110-1301, USA.
#
# See doc/COPYRIGHT.rdoc for more details.
#++

# add seeds here, that need to be available in all environments

%w{ builtin_roles
    admin_user }.each do |file|
  puts "**** #{file}"

<<<<<<< HEAD
PlanningElementTypeColor.colors.map(&:save)
default_color = PlanningElementTypeColor.find_by(name: 'Grey-light')

::Type.find_or_create_by(is_standard: true) do |type|
  type.name           = 'none'
  type.position       = 0
  type.color_id       = default_color.id
  type.is_default     = true
  type.is_in_roadmap  = true
  type.in_aggregation = true
  type.is_milestone   = false
end

if Role.find_by(builtin: Role::BUILTIN_NON_MEMBER).nil?
  role = Role.new

  role.name = 'Non member'
  role.position = 0
  role.builtin = Role::BUILTIN_NON_MEMBER
  role.save!
end

if Role.find_by(builtin: Role::BUILTIN_ANONYMOUS).nil?
  role = Role.new

  role.name = 'Anonymous'
  role.position = 1
  role.builtin = Role::BUILTIN_ANONYMOUS
  role.save!
end

if User.admin.empty?
  user = User.new

  old_password_length = Setting.password_min_length
  Setting.password_min_length = 0

  user.admin = true
  user.login = 'admin'
  user.password = 'admin'
  # force password change on first login
  user.force_password_change = true
  user.firstname = 'OpenProject'
  user.lastname = 'Admin'
  user.mail = ENV.fetch('ADMIN_EMAIL') { 'admin@example.net' }
  user.mail_notification = User::USER_MAIL_OPTION_NON.first
  user.language = 'en'
  user.status = 1
  user.save!

  Setting.password_min_length = old_password_length
=======
  require "#{Rails.root}/db/seeds/#{file}"
>>>>>>> dc164ceb
end<|MERGE_RESOLUTION|>--- conflicted
+++ resolved
@@ -33,59 +33,5 @@
     admin_user }.each do |file|
   puts "**** #{file}"
 
-<<<<<<< HEAD
-PlanningElementTypeColor.colors.map(&:save)
-default_color = PlanningElementTypeColor.find_by(name: 'Grey-light')
-
-::Type.find_or_create_by(is_standard: true) do |type|
-  type.name           = 'none'
-  type.position       = 0
-  type.color_id       = default_color.id
-  type.is_default     = true
-  type.is_in_roadmap  = true
-  type.in_aggregation = true
-  type.is_milestone   = false
-end
-
-if Role.find_by(builtin: Role::BUILTIN_NON_MEMBER).nil?
-  role = Role.new
-
-  role.name = 'Non member'
-  role.position = 0
-  role.builtin = Role::BUILTIN_NON_MEMBER
-  role.save!
-end
-
-if Role.find_by(builtin: Role::BUILTIN_ANONYMOUS).nil?
-  role = Role.new
-
-  role.name = 'Anonymous'
-  role.position = 1
-  role.builtin = Role::BUILTIN_ANONYMOUS
-  role.save!
-end
-
-if User.admin.empty?
-  user = User.new
-
-  old_password_length = Setting.password_min_length
-  Setting.password_min_length = 0
-
-  user.admin = true
-  user.login = 'admin'
-  user.password = 'admin'
-  # force password change on first login
-  user.force_password_change = true
-  user.firstname = 'OpenProject'
-  user.lastname = 'Admin'
-  user.mail = ENV.fetch('ADMIN_EMAIL') { 'admin@example.net' }
-  user.mail_notification = User::USER_MAIL_OPTION_NON.first
-  user.language = 'en'
-  user.status = 1
-  user.save!
-
-  Setting.password_min_length = old_password_length
-=======
   require "#{Rails.root}/db/seeds/#{file}"
->>>>>>> dc164ceb
 end