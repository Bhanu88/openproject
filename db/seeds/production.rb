--- conflicted
+++ resolved
@@ -29,12 +29,7 @@
 
 # add seeds specific for the production-environment here
 
-<<<<<<< HEAD
-
 standard_type = ::Type.find_by_is_standard(true)
-=======
-standard_type = Type.find_by_is_standard(true)
->>>>>>> 43d388f0
 
 # Adds the standard type to all existing projects
 #
