--- conflicted
+++ resolved
@@ -1,10 +1,6 @@
 class AddSummaryToProjects < ActiveRecord::Migration
   def self.up
-<<<<<<< HEAD
-    add_column :projects, :summary, :text, :default => nil
-=======
     add_column :projects, :summary, :text
->>>>>>> b96208aa
   end
 
   def self.down
