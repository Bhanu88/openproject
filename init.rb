require 'redmine'

require 'dispatcher'
 
require 'query_patch'
require 'issue_patch'
require 'version_patch'

Dispatcher.to_prepare do
    require_dependency 'version'
    require_dependency 'issue'
    require_dependency 'issue_relation'
    require_dependency 'version'

    Issue::SAFE_ATTRIBUTES << "story_points" if Issue.const_defined? "SAFE_ATTRIBUTES"
    Issue::SAFE_ATTRIBUTES << "remaining_hours" if Issue.const_defined? "SAFE_ATTRIBUTES"

    Query.send(:include, QueryPatch) unless Query.included_modules.include? QueryPatch
    Issue.send(:include, IssuePatch) unless Issue.included_modules.include? IssuePatch
    Version.send(:include, VersionPatch) unless Version.included_modules.include? VersionPatch
end

require_dependency 'backlogs_layout_hooks'

Redmine::Plugin.register :redmine_backlogs do
    name 'Redmine Scrum Plugin'
    author 'Mark Maglana, friflaj'
    description 'Scrum plugin for Redmine'
    version '2.1 unstable'

    settings :default => { :story_trackers => nil, :task_tracker => nil }, :partial => 'settings/backlogs_settings'

    project_module :backlogs do
        permission :manage_backlog,
                   { :backlogs => [ :wiki_page,
                                    :wiki_page_edit,
                                    :story_points,
                                    :rename,
                                    :noconfig,
                                    :jsvariables,
                                    :index,
                                    :reorder,
                                    :sprint_date,
                                    :select_sprint,
<<<<<<< HEAD
                                    :update ],
=======
                                    :burndown ],
>>>>>>> f4fe2aba
                    :stories => [ :index,
                                  :create,
                                  :update ]
                  }
    end

    menu :project_menu, :backlogs, { :controller => 'backlogs', :action => 'index' }, :caption => 'Backlog', :after => :issues, :param => :project_id
end

<|MERGE_RESOLUTION|>--- conflicted
+++ resolved
@@ -42,11 +42,8 @@
                                     :reorder,
                                     :sprint_date,
                                     :select_sprint,
-<<<<<<< HEAD
-                                    :update ],
-=======
+                                    :update,
                                     :burndown ],
->>>>>>> f4fe2aba
                     :stories => [ :index,
                                   :create,
                                   :update ]
