FORMAT: 1A

# OpenProject API v3
TODO: Description

# Group Hypermedia
TODO: Description & Resources

# Group Formats
TODO: Description and why only JSON

# Group HAL+JSON
HAL is a simple format that gives a consistent and easy way to hyperlink between resources in your API.
Read more: http://stateless.co/hal_specification.html

**OpenProject API implementation of HAL+JSON format** enriches JSON and introduces a few meta properties:

    - `_type` - specifies the type of the resource (E.g.: WorkPackage, Project)
    - `_links` - contains all links available for the resource
    - `_embedded` - contains all embedded objects
    - `_collection` - contains the collection of objects
    - `_count` - number of records fetched in the response
    - `_total` - number of available records

# Group API response structure
Depending on the performed request, the OpenProject API will return a response in one of the following possible structures:

- As a **simple HAL+JSON object** (E.g.: GET /projects/:id)
- As a **collection of HAL+JSON objects** (E.g.: GET /projects)
- As a **collection of HTTP statuses and HAL+JSON objects** (E.g.: PATCH /projects?id[]=1&id[]=2)
- As an **OpenProject API error object**

### Simple HAL+JSON object
Contains its own data properties and some meta properties:

        {
            "id": 1,
            "name": "My awesome project",
            ...

            "_type": "Project",
            "_links": {
                "self": { "href": "/projects/1", "title": "My awesome project" },
                "update": { "href": "/projects/1", "method": "patch", "title": "Update My awesome project" },
                "delete": { "href": "/projects/1", "method": "delete", "title": "Delete My awesome project" }
            },
            "_embedded": {
                ...
            }
        }

### Collection of HAL+JSON objects
Contains collection of simple HAL+JSON objects in its `_collection` property. Also contains some collection
specific meta data:

    {
        "_collection": [{
            "id": 1,
            ...

            "_type": "Project"
            "_links": {
                "self": { "href": "/projects/1", "title": "My awesome project" },
                "update": { "href": "/projects/1", "method": "patch", "title": "Update My awesome project" },
                "delete": { "href": "/projects/1", "method": "delete", "title": "Delete My awesome project" }
            },
            "_embedded": {
                ...
            }
        }, {
            "id": 2,
            ...

            "_type": "Project"
            "_links": {
                "self": { "href": "/projects/2", "title": "My awesome project" },
                "update": { "href": "/projects/2", "method": "patch", "title": "Update My awesome project" },
                "delete": { "href": "/projects/2", "method": "delete", "title": "Delete My awesome project" }
            },
            "_embedded": {
                ...
            }
        }],
        "_type": "Project",
        "_links": {
            ...
        },
        "_count": 2,
        "_total": 476
    }

### Collection of HTTP statuses and HAL+JSON objects
Response with this structure will be returned by endpoints performing **batch operations** (e.g.: update multiple projects).
The main HTTP status code of the response will be `207 Multi-Status` and the response body will contain different response
codes based on the results of each individual operation.

For example if you perform a batch update request on multiple projects (`PATCH /projects`) it is possible that one project will
be updated successfully while the update of the other project will fail:

    {
        "_collection": [{
            "status": { "code": 200, "text": "Ok" },
            "object": {
                "id": 1,
                "name": "My awesome project",
                ...

                "_type": "Project",
                "_links": {
                    ...
                },
                "_embedded": {
                    ...
                }
            }
        }, {
            "status": { "code": 500, "text": "Internal Server Error" },
            "error": { "opCode": 51, "messages": [{ "key": "serverError", "text": "Something went wrong. Please try again latter." }]},
            "request": { requestParams }
        }],
        "_type": "Project",
        "_links": {
            ...
        }
    }

This allows you to see exactly what went wrong and inform the user.

### Error object

**TODO**


# Group Allowed HTTP methods

- `GET` - Get a single resource or collection of resources
- `POST` - Create a new resource or perform
- `PATCH` - Update a resource
- `DELETE` - Delete a resource

# Group Response codes

- `200 OK` - Standard response for successful HTTP requests. The actual response will depend on the request method used. In a GET request, the response will contain an entity corresponding to the requested resource.
- `201 Created` - The request has been fulfilled and resulted in a new resource being created
- `202 Accepted` - The request has been accepted for processing, but the processing has not been completed. The request might or might not eventually be acted upon, as it might be disallowed when processing actually takes place.
- `204 No content` - The server successfully processed the request, but is not returning any content. Usually used as a response to a successful delete request. Also returned for requests containing the If-Modified-Since header if the document is up-to-date.
- `207 Multi-Status` - The message body that follows can contain a number of separate response codes, depending on how many sub-requests were made.

- `301 Moved Permanently` - This and all future requests should be directed to the given
- `303 See Other` - The response to the request can be found under another URI using a GET method. When received in response to a POST (or PUT/DELETE), it should be assumed that the server has received the data and the redirect should be issued with a separate GET message.

- `400 Bad Request` - The request cannot be fulfilled due to bad syntax.
- `401 Unauthorized` - Similar to 403 Forbidden, but specifically for use when authentication is required and has failed or has not yet been provided.
- `403 Forbidden` - The request was a valid request, but the server is refusing to respond to it. Unlike a 401 Unauthorized response, authenticating will make no difference.
- `404 Not Found` - The requested resource could not be found but may be available again in the future. Subsequent requests by the client are permissible.
- `405 Method Not Allowed` - A request was made of a resource using a request method not supported by that resource
- `406 Not Acceptable` - The requested resource is only capable of generating content not acceptable according to the Accept headers sent in the request.
- `422 Unprocessable Entity` - The request was well-formed but was unable to be followed due to semantic errors.

- `500 Internal Server Error` - A generic error message, given when an unexpected condition was encountered and no more specific message is suitable.
- `501 Not Implemented` - The server either does not recognize the request method, or it lacks the ability to fulfill the request. Usually this implies future availability.
- `503 Service Unavailable` - The server is currently unavailable (because it is overloaded or down for maintenance).

# OpenProject API error objects
**TODO**

# Group Activities

## Properties:
| Property | Description | Type | Constraints | Example | Supported operations |
|:---------:|-------------| ---- | ----------- | ------- | -------------------- |
| id | Activity id | Integer | Must be a positive integer | 12 | READ |
| version | Activity version | Integer | Must be a positive integer | 31 | READ |
| comment | | String | | Lorem ipsum. | READ / WRITE |
| details | | Array | | ["Priority changed from High to Low"] | READ |
| htmlDetails | | Array | | ["<strong>Priority changed from High to Low</strong>"] | READ |
| createdAt | | Timestamp | Returned in ISO 8601 format - YYYY-MM-DDTHH:MM:SSZ | | READ |

Activity can be either _type Activity or _type Activity::Comment.

## Activity [/activities/{id}]

+ Model
    + Body

            {
                "_type": "Activity::Comment",
                "_links": {
                    "self": {
                        "href": "https://openproject.org/api/v3/activity/1",
                        "title": "Priority changed from High to Low"
                    },
                    "workPackage": {
                        "href": "https://openproject.org/api/v3/work_packages/1",
                        "title": "quis numquam qui voluptatum quia praesentium blanditiis nisi"
                    },
                    "user": {
                        "href": "https://openproject.org/api/v3/users/1",
                        "title": "John Sheppard - admin"
                    }
                },
                "id": 1,
                "details": [
                    "Lorem ipsum dolor sit amet."
                ],
                "htmlDetails": [
                    "<strong>Lorem ipsum dolor sit amet.</strong>"
                ],
                "comment": "Lorem ipsum dolor sit amet.",
                "createdAt": "2014-05-21T08:51:20Z",
                "version": 31
            }

## View activity [GET]

+ Parameters
    + id (required, integer, `1`) ... Activity id

+ Response 200 (application/hal+json)

    [Activity][]
<<<<<<< HEAD
    
## Update activity [PUT]

Updates an activity's comment and, on success, returns the updated activity.

A user must have the permission to **edit journals** to update an activity. A
``403`` is returned otherwise.

+ Parameters
    + id (required, integer, `1`) ... Activity id
    + comment (required, string, `The updated comment`) ... The new comment

+ Response 200 (application/hal+json)

    [Activity][]
=======
>>>>>>> 86aee98a

# Group Attachments

## Properties:
| Property | Description | Type | Constraints | Example | Supported operations |
|:---------:|-------------| ---- | ----------- | ------- | -------------------- |
| id | Attachment's id | Integer | Must be a positive integer | 12 | READ |
| fileName | | String | | dolor_sit_amet | READ / WRITE |
| diskFileName | | String | | dolor_sit_amet | READ / WRITE |
| description | | String | | Lorem ipsum dolor ... | READ / WRITE |
| contentType | | String | | application/binary | READ / WRITE |
| digest | | String | | | READ / WRITE |
| downloads | | Integer | | | READ |
| createdAt | | Timestamp | Returned in ISO 8601 format - YYYY-MM-DDTHH:MM:SSZ | | READ |

## Attachment [/attachments/{id}]

+ Model
    + Body

            {
                "_type": "Attachment",
                "_links": {
                    "self": {
                        "href": "https://openproject.org/api/v3/attachments/1",
                        "title": "dolor_sit_amet"
                    },
                    "workPackage" {
                        "href": "https://openproject.org/api/v3/work_packages/1",
                        "title": "Lorem ipsum"
                    },
                    "author": {
                        "href": "https://openproject.org/api/v3/users/1",
                        "title": "John Sheppard - admin"
                    }
                },
                "id": 1,
                "fileName": "dolor_sit_amet",
                "diskFileName": "dolor_sit_amet",
                "description": "Lorem ipsum dolor sit amet consecetur elis.",
                "filesize": 24,
                "contentType": "application/binary",
                "digest": "",
                "downloads": 0,
                "createdAt": "2014-05-21T08:51:20Z"
            }

## View attachment [GET]

+ Parameters
    + id (required, integer, `1`) ... Attachment id

+ Response 200 (application/hal+json)

    [Attachment][]

# Group Projects

## Properties:
| Property | Description | Type | Constraints | Example | Supported operations |
|:---------:|-------------| ---- | ----------- | ------- | -------------------- |
| id | Attachment's id | Integer | Must be a positive integer | 12 | READ |
| fileName | | String | | dolor_sit_amet | READ / WRITE |
| diskFileName | | String | | dolor_sit_amet | READ / WRITE |
| description | | String | | Lorem ipsum dolor ... | READ / WRITE |
| contentType | | String | | application/binary | READ / WRITE |
| digest | | String | | | READ / WRITE |
| downloads | | Integer | | | READ |
| createdAt | | Timestamp | Returned in ISO 8601 format - YYYY-MM-DDTHH:MM:SSZ | | READ |


## Project [/projects/{id}]

+ Model
    + Body

            {
                "_type": "Project",
                "_links": {
                    "self": {
                        "href": "https://openproject.org/api/v3/projects/1",
                        "title": "Lorem"
                    },
                    "workPackages": [{
                        "href": "https://openproject.org/api/v3/work_packages/1",
                        "title": "Lorem ipsum"
                    }]
                },
                "id": 1,
                "name": "Lorem",
                "description": "Lorem ipsum dolor sit amet",
                "homepage": "http://web.com",
                "identifier": "lorem",
                "type": "",
                "summary": "Lorem ipsum dolor sit amet",
                "createdAt": "2014-05-21T08:51:20Z",
                "updatedAt": "2014-05-21T08:51:20Z",
                "customProperties": [{
                    "name": "My custom field 1",
                    "format": "text",
                    "value": "Lorem ipsum"
                }]
            }

## View project [GET]

+ Parameters
    + id (required, integer, `1`) ... Project id

+ Response 200 (application/hal+json)

    [Project][]

# Group Queries

## Properties:
| Property | Description | Type | Constraints | Example | Supported operations |
|:---------:|-------------| ---- | ----------- | ------- | -------------------- |
| id | Query id | Integer | Must be a positive integer | 12 | READ |
| name | Query name | String | | My work packages query | READ / WRITE |
| filters | | String | | | READ / WRITE |
| isPublic | | Boolean | | true | READ / WRITE |
| columnNames | | String | | | READ / WRITE |
| sortCriteria | | String | | | READ / WRITE |
| groupBy | | String | | | READ / WRITE |
| displaySums | | Boolean | | true | READ / WRITE |
| isStarred | | Boolean | | true | READ / WRITE |

## Query [/queries/{id}]

+ Model
    + Body

            {
                "_type": "Query",
                "_links": {
                    "self": {
                        "href": "https://openproject.org/api/v3/queries/2",
                        "title": "My work packages"
                    },
                    "project": {
                        "href": "https://openproject.org/api/v3/projects/1",
                        "title": "Lorem ipsum"
                    },
                    "user": {
                        "href": "https://openproject.org/api/v3/users/1",
                        "title": "John Sheppard - admin"
                    }
                },
                "id": 2,
                "name": "My work packages",
                "filters": [
                    {
                        "status_id": {
                            "operator": "o",
                            "values": null
                        }
                    },
                    {
                        "assigned_to_id": {
                            "operator": "=",
                            "values": [
                                "me"
                            ]
                        }
                    }
                ],
                "isPublic": "false",
                "columnNames": [
                    "type",
                    "status",
                    "priority",
                    "subject",
                    "assigned_to"
                ],
                "sortCriteria": [
                    [
                        "parent",
                        "desc"
                    ]
                ],
                "groupBy": null,
                "displaySums": "false",
                "isStarred": true
            }

## View query [GET]

+ Parameters
    + id (required, integer, `1`) ... Query id

+ Response 200 (application/hal+json)

    [Query][]

## Star Query [/queries/{id}/star]

+ Model
    + Body

            {
                "_type": "Query",
                "_links": {
                    "self": {
                        "href": "https://openproject.org/api/v3/queries/2",
                        "title": "My work packages"
                    },
                    "project": {
                        "href": "https://openproject.org/api/v3/projects/1",
                        "title": "Lorem ipsum"
                    },
                    "user": {
                        "href": "https://openproject.org/api/v3/users/1",
                        "title": "John Sheppard - admin"
                    }
                },
                "id": 2,
                "name": "My work packages",
                "filters": [
                    {
                        "status_id": {
                            "operator": "o",
                            "values": null
                        }
                    },
                    {
                        "assigned_to_id": {
                            "operator": "=",
                            "values": [
                                "me"
                            ]
                        }
                    }
                ],
                "isPublic": "false",
                "columnNames": [
                    "type",
                    "status",
                    "priority",
                    "subject",
                    "assigned_to"
                ],
                "sortCriteria": [
                    [
                        "parent",
                        "desc"
                    ]
                ],
                "groupBy": null,
                "displaySums": "false",
                "isStarred": true
            }

## Star query [PATCH]

+ Parameters
    + id (required, integer, `1`) ... Query id

+ Response 200 (application/hal+json)

    [Star Query][]

## Unstar Query [/queries/{id}/unstar]

+ Model
    + Body

            {
                "_type": "Query",
                "_links": {
                    "self": {
                        "href": "https://openproject.org/api/v3/queries/2",
                        "title": "My work packages"
                    },
                    "project": {
                        "href": "https://openproject.org/api/v3/projects/1",
                        "title": "Lorem ipsum"
                    },
                    "user": {
                        "href": "https://openproject.org/api/v3/users/1",
                        "title": "John Sheppard - admin"
                    }
                },
                "id": 2,
                "name": "My work packages",
                "filters": [
                    {
                        "status_id": {
                            "operator": "o",
                            "values": null
                        }
                    },
                    {
                        "assigned_to_id": {
                            "operator": "=",
                            "values": [
                                "me"
                            ]
                        }
                    }
                ],
                "isPublic": "false",
                "columnNames": [
                    "type",
                    "status",
                    "priority",
                    "subject",
                    "assigned_to"
                ],
                "sortCriteria": [
                    [
                        "parent",
                        "desc"
                    ]
                ],
                "groupBy": null,
                "displaySums": "false",
                "isStarred": "false"
            }

## Unstar query [PATCH]

+ Parameters
    + id (required, integer, `1`) ... Query id

+ Response 200 (application/hal+json)

    [Unstar Query][]

# Group Users

## Properties:
| Property | Description | Type | Constraints | Example | Supported operations |
|:---------:|-------------| ---- | ----------- | ------- | -------------------- |
| id | User's id | Integer | Must be a positive integer | 12 | READ |
| login | User's login name | String | | j.sheppard | READ / WRITE |
| firstName | User's first name | String | | John | READ / WRITE |
| lastName | User's last name | String | | Sheppard | READ / WRITE |
| mail | User's email | String | | shep@mail.com | READ / WRITE |
| avatar | URL to user's avatar | String | | https://gravatar/avatar | READ |
| createdAt | | Timestamp | Returned in ISO 8601 format - YYYY-MM-DDTHH:MM:SSZ | | READ |
| updatedAt | | Timestamp | Returned in ISO 8601 format - YYYY-MM-DDTHH:MM:SSZ | | READ |


## User [/users/{id}]

+ Model
    + Body

            {
                "_type": "User",
                "_links": {
                    "self": {
                        "href": "https://openproject.org/api/v3/users/1",
                        "title": "John Sheppard - j.sheppard"
                    }
                },
                "id": 1,
                "login": "j.sheppard",
                "firstName": "John",
                "lastName": "Sheppard",
                "mail": "shep@mail.com",
                "avatar": "https://gravatar/avatar",
                "createdAt": "2014-05-21T08:51:20Z",
                "updatedAt": "2014-05-21T08:51:20Z"
            }

## View user [GET]

+ Parameters
    + id (required, integer, `1`) ... User id

+ Response 200 (application/hal+json)

    [User][]

# Group Watchers

## Add Watcher [/work_packages/{work_package_id}/watchers]

+ Model
    + Body

            {
                "_type": "User",
                "_links": {
                    "self": {
                        "href": "https://openproject.org/api/v3/users/1",
                        "title": "John Sheppard - j.sheppard"
                    }
                },
                "id": 1,
                "login": "j.sheppard",
                "firstName": "John",
                "lastName": "Sheppard",
                "mail": "shep@mail.com",
                "avatar": "https://gravatar/avatar",
                "createdAt": "2014-05-21T08:51:20Z",
                "updatedAt": "2014-05-21T08:51:20Z"
            }

## Add watcher [POST]

+ Parameters
    + work_package_id (required, integer, `1`) ... Work package id

+ Request (application/json)

            {
                "user_id": 1
            }

+ Response 200 (application/hal+json)

    [Add Watcher][]

## Remove Watcher [/work_packages/{work_package_id}/watchers/{id}]

## Remove watcher [DELETE]

+ Parameters
    + work_package_id (required, integer, `1`) ... Work package id
    + id (required, integer, `1`) ... User id

+ Response 204

# Group Work packages

## Properties:
| Property | Description | Type | Constraints | Example | Supported operations |
|:---------:|-------------| ---- | ----------- | ------- | -------------------- |
| id | Work package id | Integer | Must be a positive integer | 12 | READ |
| subject | Work package subject | String | **REQUIRED** Must be a string of 255 or less characters | Refactor projecs module | READ / WRITE |
| type | | String | **REQUIRED** Must be one of the types enabled for the current work package's project | Feature | READ / WRITE |
| description | Work package description | String | | Projects module should be refactored ... | READ / WRITE |
| status | | String | **REQUIRED** ... | New | READ / WRITE |
| priority | | String | Must be one of the activated priorities | High | READ / WRITE |
| startDate | | Date | Must be a date in format YYYY-MM-DD and must be equal or greater than the soonest possible start date | 2014-05-21T08:51:20Z | READ / WRITE |
| dueDate | | Date | Must be a date in format YYYY-MM-DD and must be greater then start date | READ / WRITE |
| estimatedTime | | Object | Must be in form of a json object with "units" and "value" as keys and value must be an integer or a decimal | { "units": "hours", "value": 12 } | READ / WRITE |
| percentageDone | | Integer | Must be an integer between 0 and 100 | 50 | READ / WRITE |
| createdAt | | Timestamp | Returned in ISO 8601 format - YYYY-MM-DDTHH:MM:SSZ | | READ |
| updatedAt | | Timestamp | Returned in ISO 8601 format - YYYY-MM-DDTHH:MM:SSZ | | READ |

## WorkPackage [/work_packages/{id}]

+ Model
    + Body

            {
                "_type": "WorkPackage",
                "_links": {
                    "self": {
                        "href": "https://openproject.org/api/v3/work_packages/1",
                        "title": "quis numquam qui voluptatum quia praesentium blanditiis nisi"
                    },
                    "author": {
                        "href": "https://openproject.org/api/v3/users/1",
                        "title": "John Sheppard - j.sheppard"
                    },
                    "responsible": {
                        "href": "https://openproject.org/api/v3/users/1",
                        "title": "John Sheppard - j.sheppard"
                    },
                    "assignee": {
                        "href": "https://openproject.org/api/v3/users/1",
                        "title": "John Sheppard - j.sheppard"
                    },
                    "project": {
                        "href": "https://openproject.org/api/v3/projects/1",
                        "title": "Lorem"
                    },
                    "activities": [{
                        "href": "https://openproject.org/api/v3/activities/1",
                        "title": "Priority changed from High to Low"
                    }],
                    "watchers": [{
                        "href": "https://openproject.org/api/v3/users/1",
                        "title": "John Sheppard - j.sheppard"
                    }],
                    "relations": [{
                        "href": "https://openproject.org/api/v3/relationships/1",
                        "title": "Work package A duplicated by Work package B"
                    }],
                    "attachments": [{
                        "href": "https://openproject.org/api/v3/attachments/1",
                        "title": "Attachment filename"
                    }]
                },
                "_embedded": {
                    "author": {
                        "_type": "User",
                        "_links": {
                            "self": {
                                "href": "https://openproject.org/api/v3/users/1",
                                "title": "John Sheppard - j.sheppard"
                            }
                        },
                        "id": 1,
                        "login": "j.sheppard",
                        "firstName": "John",
                        "lastName": "Sheppard",
                        "mail": "shep@mail.com",
                        "avatar": "https://gravatar/avatar",
                        "createdAt": "2014-05-21T08:51:20Z",
                        "updatedAt": "2014-05-21T08:51:20Z"
                    },
                    "responsible": {
                        "_type": "User",
                        "_links": {
                            "self": {
                                "href": "https://openproject.org/api/v3/users/1",
                                "title": "John Sheppard - j.sheppard"
                            }
                        },
                        "id": 1,
                        "login": "j.sheppard",
                        "firstName": "John",
                        "lastName": "Sheppard",
                        "mail": "shep@mail.com",
                        "avatar": "https://gravatar/avatar",
                        "createdAt": "2014-05-21T08:51:20Z",
                        "updatedAt": "2014-05-21T08:51:20Z"
                    },
                    "assignee": {
                        "_type": "User",
                        "_links": {
                            "self": {
                                "href": "https://openproject.org/api/v3/users/1",
                                "title": "John Sheppard - j.sheppard"
                            }
                        },
                        "id": 1,
                        "login": "j.sheppard",
                        "firstName": "John",
                        "lastName": "Sheppard",
                        "mail": "shep@mail.com",
                        "avatar": "https://gravatar/avatar",
                        "createdAt": "2014-05-21T08:51:20Z",
                        "updatedAt": "2014-05-21T08:51:20Z"
                    },
                    "project": {
                        "_type": "Project",
                        "_links": {
                            "self": {
                                "href": "https://openproject.org/api/v3/projects/1",
                                "title": "Lorem"
                            },
                            "workPackages": [{
                                "href": "https://openproject.org/api/v3/work_packages/1",
                                "title": "Lorem ipsum"
                            }]
                        },
                        "id": 1,
                        "name": "Lorem",
                        "description": "Lorem ipsum dolor sit amet",
                        "homepage": "http://web.com",
                        "identifier": "lorem",
                        "type": "",
                        "summary": "Lorem ipsum dolor sit amet",
                        "createdAt": "2014-05-21T08:51:20Z",
                        "updatedAt": "2014-05-21T08:51:20Z",
                        "customProperties": [{
                            "name": "My custom field 1",
                            "format": "text",
                            "value": "Lorem ipsum"
                        }]
                    },
                    "activities": [
                        {
                            "_type": "Activity::Comment",
                            "_links": {
                                "self": {
                                    "href": "https://openproject.org/api/v3/activities/1",
                                    "title": "Priority changed from High to Low"
                                },
                                "workPackage": {
                                    "href": "https://openproject.org/api/v3/work_packages/1",
                                    "title": "quis numquam qui voluptatum quia praesentium blanditiis nisi"
                                },
                                "user": {
                                    "href": "https://openproject.org/api/v3/users/1",
                                    "title": "John Sheppard - admin"
                                }
                            },
                            "id": 1,
                            "details": [
                                "Lorem ipsum dolor sit amet."
                            ],
                            "comment": "Lorem ipsum dolor sit amet.",
                            "createdAt": "2014-05-21T08:51:20Z",
                            "version": 31
                        }
                    ],
                    "watchers": [
                        {
                            "_type": "User",
                            "_links": {
                                "self": {
                                    "href": "https://openproject.org/api/v3/users/1",
                                    "title": "John Sheppard - j.sheppard"
                                },
                                "unwatch": {
                                    "href": "https://openproject.org/api/v3/work_packages/1/watchers/1",
                                    "method": "delete",
                                    "title": "Unwatch work package"
                                }
                            },
                            "id": 1,
                            "login": "j.sheppard",
                            "firstName": "John",
                            "lastName": "Sheppard",
                            "mail": "shep@mail.com",
                            "avatar": "https://gravatar/avatar",
                            "createdAt": "2014-05-21T08:51:20Z",
                            "updatedAt": "2014-05-21T08:51:20Z"
                        }
                    ],
                    "relations": [
                        {
                            "_type": "Relationship",
                            "_links": {
                                "self": {
                                    "href": "https://openproject.org/api/v3/relationships/1",
                                    "title": "Work package A duplicated by Work package B"
                                },
                                "workPackage": {
                                    "href": "https://openproject.org/api/v3/work_packages/1",
                                    "title": "quis numquam qui voluptatum quia praesentium blanditiis nisi"
                                },
                                "relatedWorkPackage": {
                                    "href": "https://openproject.org/api/v3/work_packages/2",
                                    "title": "Lorem ipsum"
                                }
                            },
                            "id": 1,
                            "type": "duplicates",
                            "relatedWorkPackageId": 2,
                            "relatedWorkPackageSubject": "Lorem ipsum",
                            "relatedWorkPackageType": "Bug",
                            "relatedWorkPackageStartDate": "2014-05-29",
                            "relatedWorkPackageDueDate": "2014-08-29"
                        }
                    ],
                    "attachments": [
                        {
                            "_type": "Attachment",
                            "_links": {
                                "self": {
                                    "href": "https://openproject.org/api/v3/attachments/1",
                                    "title": "Attachment filename"
                                },
                                "workPackage": {
                                    "href": "https://openproject.org/api/v3/work_packages/1",
                                    "title": "quis numquam qui voluptatum quia praesentium blanditiis nisi"
                                },
                                "author": {
                                    "href": "https://openproject.org/api/v3/users/1",
                                    "title": "Users login"
                                }
                            },
                            "id": 1,
                            "filename": "Attachment filename",
                            "filesize": 30,
                            "contentType": "txt",
                            "description": "Lorem ipsum dolor sit amet.",
                            "authorName": "John Sheppard",
                            "authorLogin": "admin",
                            "authorMail": "admin@example.net",
                            "createdAt": "2014-05-21T08:51:20Z"
                        }
                    ]
                },
                "id": 1,
                "subject": "quis numquam qui voluptatum quia praesentium blanditiis nisi",
                "type": "Support",
                "description": "Crux vel eos dolores admoveo summa veritatis acerbitas. Deleo venustas cubo curtus balbus sumo ambitus valens. Tener cotidie angelus illo. Cito verto comburo. Tergeo vinculum succedo ullus suppono.",
                "status": "New",
                "priority": "Normal",
                "startDate": "2014-05-29",
                "dueDate": "2014-08-29",
                "estimatedTime": {
                    "units": "hours",
                    "value": 10
                },
                "percentageDone": 0,
                "targetVersionId": 1,
                "targetVersionName": "sprint-01",
                "createdAt": "2014-05-21T08:51:20Z",
                "updatedAt": "2014-05-22T09:41:29Z",
                "customProperties": [{
                    "name": "My custom field 1",
                    "format": "text",
                    "value": "Lorem ipsum"
                }]
            }

## View work package [GET]

+ Parameters
    + id (required, integer, `1`) ... Work package id

+ Response 200 (application/hal+json)

    [WorkPackage][]

## Watch WorkPackage [/work_packages/{id}/watchers]

+ Model
    + Body

            {
                "_type": "WorkPackage",
                "_links": {
                    "self": {
                        "href": "https://openproject.org/api/v3/work_packages/1",
                        "title": "quis numquam qui voluptatum quia praesentium blanditiis nisi"
                    },
                    "author": {
                        "href": "https://openproject.org/api/v3/users/1",
                        "title": "John Sheppard - j.sheppard"
                    },
                    "responsible": {
                        "href": "https://openproject.org/api/v3/users/1",
                        "title": "John Sheppard - j.sheppard"
                    },
                    "assignee": {
                        "href": "https://openproject.org/api/v3/users/1",
                        "title": "John Sheppard - j.sheppard"
                    },
                    "project": {
                        "href": "https://openproject.org/api/v3/projects/1",
                        "title": "Lorem"
                    },
                    "activities": [{
                        "href": "https://openproject.org/api/v3/activities/1",
                        "title": "Priority changed from High to Low"
                    }],
                    "watchers": [{
                        "href": "https://openproject.org/api/v3/users/1",
                        "title": "John Sheppard - j.sheppard"
                    }],
                    "addWatcher": [{
                        "href": "https://openproject.org/api/v3/work_packages/1/watchers,
                        "title": "John Sheppard"
                    }],
                    "removeWatcher": [{
                        "href": "https://openproject.org/api/v3/work_packages/1/watchters{/id}",
                        "title": "John Sheppard",
                        "templated": true
                    }],
                    "watch": {
                        "href": "https://openproject.org/api/v3/work_packages/1/watchers",
                        "method": "post",
                        "data": "{ "user_id": 1 }",
                        "title": "Watch work package"
                    },
                    "unwatch": {
                        "href": "https://openproject.org/api/v3/work_packages/1/watchers/1",
                        "method": "delete",
                        "title": "Unwatch work package"
                    },
                    "relations": [{
                        "href": "https://openproject.org/api/v3/relationships/1",
                        "title": "Work package A duplicated by Work package B"
                    }],
                    "attachments": [{
                        "href": "https://openproject.org/api/v3/attachments/1",
                        "title": "Attachment filename"
                    }]
                },
                "_embedded": {
                    "author": {
                        "_type": "User",
                        "_links": {
                            "self": {
                                "href": "https://openproject.org/api/v3/users/1",
                                "title": "John Sheppard - j.sheppard"
                            }
                        },
                        "id": 1,
                        "login": "j.sheppard",
                        "firstName": "John",
                        "lastName": "Sheppard",
                        "mail": "shep@mail.com",
                        "avatar": "https://gravatar/avatar",
                        "createdAt": "2014-05-21T08:51:20Z",
                        "updatedAt": "2014-05-21T08:51:20Z"
                    },
                    "responsible": {
                        "_type": "User",
                        "_links": {
                            "self": {
                                "href": "https://openproject.org/api/v3/users/1",
                                "title": "John Sheppard - j.sheppard"
                            }
                        },
                        "id": 1,
                        "login": "j.sheppard",
                        "firstName": "John",
                        "lastName": "Sheppard",
                        "mail": "shep@mail.com",
                        "avatar": "https://gravatar/avatar",
                        "createdAt": "2014-05-21T08:51:20Z",
                        "updatedAt": "2014-05-21T08:51:20Z"
                    },
                    "assignee": {
                        "_type": "User",
                        "_links": {
                            "self": {
                                "href": "https://openproject.org/api/v3/users/1",
                                "title": "John Sheppard - j.sheppard"
                            }
                        },
                        "id": 1,
                        "login": "j.sheppard",
                        "firstName": "John",
                        "lastName": "Sheppard",
                        "mail": "shep@mail.com",
                        "avatar": "https://gravatar/avatar",
                        "createdAt": "2014-05-21T08:51:20Z",
                        "updatedAt": "2014-05-21T08:51:20Z"
                    },
                    "project": {
                        "_type": "Project",
                        "_links": {
                            "self": {
                                "href": "https://openproject.org/api/v3/projects/1",
                                "title": "Lorem"
                            },
                            "workPackages": [{
                                "href": "https://openproject.org/api/v3/work_packages/1",
                                "title": "Lorem ipsum"
                            }]
                        },
                        "id": 1,
                        "name": "Lorem",
                        "description": "Lorem ipsum dolor sit amet",
                        "homepage": "http://web.com",
                        "identifier": "lorem",
                        "type": "",
                        "summary": "Lorem ipsum dolor sit amet",
                        "createdAt": "2014-05-21T08:51:20Z",
                        "updatedAt": "2014-05-21T08:51:20Z",
                        "customProperties": [{
                            "name": "My custom field 1",
                            "format": "text",
                            "value": "Lorem ipsum"
                        }]
                    },
                    "activities": [
                        {
                            "_type": "Activity::Comment",
                            "_links": {
                                "self": {
                                    "href": "https://openproject.org/api/v3/activities/1",
                                    "title": "Priority changed from High to Low"
                                },
                                "workPackage": {
                                    "href": "https://openproject.org/api/v3/work_packages/1",
                                    "title": "quis numquam qui voluptatum quia praesentium blanditiis nisi"
                                },
                                "user": {
                                    "href": "https://openproject.org/api/v3/users/1",
                                    "title": "John Sheppard - admin"
                                }
                            },
                            "id": 1,
                            "details": [
                                "Lorem ipsum dolor sit amet."
                            ],
                            "comment": "Lorem ipsum dolor sit amet.",
                            "createdAt": "2014-05-21T08:51:20Z",
                            "version": 31
                        }
                    ],
                    "watchers": [
                        {
                            "_type": "User",
                            "_links": {
                                "self": {
                                    "href": "https://openproject.org/api/v3/users/1",
                                    "title": "John Sheppard - j.sheppard"
                                }
                            },
                            "id": 1,
                            "login": "j.sheppard",
                            "firstName": "John",
                            "lastName": "Sheppard",
                            "mail": "shep@mail.com",
                            "avatar": "https://gravatar/avatar",
                            "createdAt": "2014-05-21T08:51:20Z",
                            "updatedAt": "2014-05-21T08:51:20Z"
                        }
                    ],
                    "relations": [
                        {
                            "_type": "Relationship",
                            "_links": {
                                "self": {
                                    "href": "https://openproject.org/api/v3/relationships/1",
                                    "title": "Work package A duplicated by Work package B"
                                },
                                "workPackage": {
                                    "href": "https://openproject.org/api/v3/work_packages/1",
                                    "title": "quis numquam qui voluptatum quia praesentium blanditiis nisi"
                                },
                                "relatedWorkPackage": {
                                    "href": "https://openproject.org/api/v3/work_packages/2",
                                    "title": "Lorem ipsum"
                                }
                            },
                            "id": 1,
                            "type": "duplicates",
                            "relatedWorkPackageId": 2,
                            "relatedWorkPackageSubject": "Lorem ipsum",
                            "relatedWorkPackageType": "Bug",
                            "relatedWorkPackageStartDate": "2014-05-29",
                            "relatedWorkPackageDueDate": "2014-08-29"
                        }
                    ],
                    "attachments": [
                        {
                            "_type": "Attachment",
                            "_links": {
                                "self": {
                                    "href": "https://openproject.org/api/v3/attachments/1",
                                    "title": "Attachment filename"
                                },
                                "workPackage": {
                                    "href": "https://openproject.org/api/v3/work_packages/1",
                                    "title": "quis numquam qui voluptatum quia praesentium blanditiis nisi"
                                },
                                "author": {
                                    "href": "https://openproject.org/api/v3/users/1",
                                    "title": "Users login"
                                }
                            },
                            "id": 1,
                            "filename": "Attachment filename",
                            "filesize": 30,
                            "contentType": "txt",
                            "description": "Lorem ipsum dolor sit amet.",
                            "authorName": "John Sheppard",
                            "authorLogin": "admin",
                            "authorMail": "admin@example.net",
                            "createdAt": "2014-05-21T08:51:20Z"
                        }
                    ]
                },
                "id": 1,
                "subject": "quis numquam qui voluptatum quia praesentium blanditiis nisi",
                "type": "Support",
                "description": "Crux vel eos dolores admoveo summa veritatis acerbitas. Deleo venustas cubo curtus balbus sumo ambitus valens. Tener cotidie angelus illo. Cito verto comburo. Tergeo vinculum succedo ullus suppono.",
                "status": "New",
                "priority": "Normal",
                "startDate": "2014-05-29",
                "dueDate": "2014-08-29",
                "estimatedTime": {
                    "units": "hours",
                    "value": 10
                },
                "percentageDone": 0,
                "targetVersionId": 1,
                "targetVersionName": "sprint-01",
                "createdAt": "2014-05-21T08:51:20Z",
                "updatedAt": "2014-05-22T09:41:29Z",
                "customProperties": [{
                    "name": "My custom field 1",
                    "format": "text",
                    "value": "Lorem ipsum"
                }]
            }

## Watch work package [PATCH]

+ Parameters
    + id (required, integer, `1`) ... Work package id

+ Response 200 (application/hal+json)

<<<<<<< HEAD
    [Watch WorkPackage][]

## Comment  WorkPackage [/work_packages/{id}/activities]

## Comment  work package [POST]

Creates an activity for the selected work package and, on success, returns the
updated activity.

A user must have the permission to **create journals** to update an activity. A
``403`` is returned otherwise.

+ Parameters
    + id (required, integer, `1`) ... Work package id
    + comment (required, string, `I think this is awesome!`) ... Activity comment

+ Response 201 (application/hal+json)

    [Activity][]
=======
    [Watch WorkPackage][]
>>>>>>> 86aee98a
<|MERGE_RESOLUTION|>--- conflicted
+++ resolved
@@ -219,7 +219,6 @@
 + Response 200 (application/hal+json)
 
     [Activity][]
-<<<<<<< HEAD
     
 ## Update activity [PUT]
 
@@ -235,8 +234,6 @@
 + Response 200 (application/hal+json)
 
     [Activity][]
-=======
->>>>>>> 86aee98a
 
 # Group Attachments
 
@@ -1218,7 +1215,6 @@
 
 + Response 200 (application/hal+json)
 
-<<<<<<< HEAD
     [Watch WorkPackage][]
 
 ## Comment  WorkPackage [/work_packages/{id}/activities]
@@ -1237,7 +1233,4 @@
 
 + Response 201 (application/hal+json)
 
-    [Activity][]
-=======
-    [Watch WorkPackage][]
->>>>>>> 86aee98a
+    [Activity][]