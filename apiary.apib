FORMAT: 1A

# OpenProject API v3
TODO: Description

# Group Hypermedia
TODO: Description & Resources

# Group Formats
TODO: Description and why only JSON

# Group HAL+JSON
HAL is a simple format that gives a consistent and easy way to hyperlink between resources in your API.
Read more: http://stateless.co/hal_specification.html

**OpenProject API implementation of HAL+JSON format** enriches JSON and introduces a few meta attributes:

    - `_type` - specifies the type of the resource (E.g.: WorkPackage, Project)
    - `_links` - contains all links available for the resource
    - `_embedded` - contains all embedded objects
    - `_collection` - contains the collection of objects
    - `_count` - number of records fetched in the response
    - `_total` - number of available records

# Group API response structure
Depending on the performed request, the OpenProject API will return a response in one of the following possible structures:

- As a **simple HAL+JSON object** (E.g.: GET /projects/:id)
- As a **collection of HAL+JSON objects** (E.g.: GET /projects)
- As a **collection of HTTP statuses and HAL+JSON objects** (E.g.: PATCH /projects?id[]=1&id[]=2)
- As an **OpenProject API error object**

### Simple HAL+JSON object
Contains its own data attributes and some meta attributes:

        {
            "id": 1,
            "name": "My awesome project",
            ...

            "_type": "Project",
            "_links": {
                "self": { "href": "/projects/1", "title": "My awesome project" },
                "update": { "href": "/projects/1", "method": "patch", "title": "Update My awesome project" },
                "delete": { "href": "/projects/1", "method": "delete", "title": "Delete My awesome project" }
            },
            "_embedded": {
                ...
            }
        }

### Collection of HAL+JSON objects
Contains collection of simple HAL+JSON objects in its `_collection` attribute. Also contains some collection
specific meta data:

    {
        "_collection": [{
            "id": 1,
            ...

            "_type": "Project"
            "_links": {
                "self": { "href": "/projects/1", "title": "My awesome project" },
                "update": { "href": "/projects/1", "method": "patch", "title": "Update My awesome project" },
                "delete": { "href": "/projects/1", "method": "delete", "title": "Delete My awesome project" }
            },
            "_embedded": {
                ...
            }
        }, {
            "id": 2,
            ...

            "_type": "Project"
            "_links": {
                "self": { "href": "/projects/2", "title": "My awesome project" },
                "update": { "href": "/projects/2", "method": "patch", "title": "Update My awesome project" },
                "delete": { "href": "/projects/2", "method": "delete", "title": "Delete My awesome project" }
            },
            "_embedded": {
                ...
            }
        }],
        "_type": "Project",
        "_links": {
            ...
        },
        "_count": 2,
        "_total": 476
    }

### Collection of HTTP statuses and HAL+JSON objects
Response with this structure will be returned by endpoints performing **batch operations** (e.g.: update multiple projects).
The main HTTP status code of the response will be `207 Multi-Status` and the response body will contain different response
codes based on the results of each individual operation.

For example if you perform a batch update request on multiple projects (`PATCH /projects`) it is possible that one project will
be updated successfully while the update of the other project will fail:

    {
        "_collection": [{
            "status": { "code": 200, "text": "Ok" },
            "object": {
                "id": 1,
                "name": "My awesome project",
                ...

                "_type": "Project",
                "_links": {
                    ...
                },
                "_embedded": {
                    ...
                }
            }
        }, {
            "status": { "code": 500, "text": "Internal Server Error" },
            "error": { "opCode": 51, "messages": [{ "key": "serverError", "text": "Something went wrong. Please try again latter." }]},
            "request": { requestParams }
        }],
        "_type": "Project",
        "_links": {
            ...
        }
    }

This allows you to see exactly what went wrong and inform the user.

### Error object

**TODO**


# Group Allowed HTTP methods

- `GET` - Get a single resource or collection of resources
- `POST` - Create a new resource or perform
- `PATCH` - Update a resource
- `DELETE` - Delete a resource

# Group Response codes

- `200 OK` - Standard response for successful HTTP requests. The actual response will depend on the request method used. In a GET request, the response will contain an entity corresponding to the requested resource.
- `201 Created` - The request has been fulfilled and resulted in a new resource being created
- `202 Accepted` - The request has been accepted for processing, but the processing has not been completed. The request might or might not eventually be acted upon, as it might be disallowed when processing actually takes place.
- `204 No content` - The server successfully processed the request, but is not returning any content. Usually used as a response to a successful delete request. Also returned for requests containing the If-Modified-Since header if the document is up-to-date.
- `207 Multi-Status` - The message body that follows can contain a number of separate response codes, depending on how many sub-requests were made.

- `301 Moved Permanently` - This and all future requests should be directed to the given
- `303 See Other` - The response to the request can be found under another URI using a GET method. When received in response to a POST (or PUT/DELETE), it should be assumed that the server has received the data and the redirect should be issued with a separate GET message.

- `400 Bad Request` - The request cannot be fulfilled due to bad syntax.
- `401 Unauthorized` - Similar to 403 Forbidden, but specifically for use when authentication is required and has failed or has not yet been provided.
- `403 Forbidden` - The request was a valid request, but the server is refusing to respond to it. Unlike a 401 Unauthorized response, authenticating will make no difference.
- `404 Not Found` - The requested resource could not be found but may be available again in the future. Subsequent requests by the client are permissible.
- `405 Method Not Allowed` - A request was made of a resource using a request method not supported by that resource
- `406 Not Acceptable` - The requested resource is only capable of generating content not acceptable according to the Accept headers sent in the request.
- `422 Unprocessable Entity` - The request was well-formed but was unable to be followed due to semantic errors.

- `500 Internal Server Error` - A generic error message, given when an unexpected condition was encountered and no more specific message is suitable.
- `501 Not Implemented` - The server either does not recognize the request method, or it lacks the ability to fulfill the request. Usually this implies future availability.
- `503 Service Unavailable` - The server is currently unavailable (because it is overloaded or down for maintenance).

# OpenProject API error objects
**TODO**

# Group Work packages

## Attributes:
| Attribute | Description | Type | Constraints | Example | Supported operations |
|:---------:|-------------| ---- | ----------- | ------- | -------------------- |
| id | Work package id | Integer | Must be a positive integer | 12 | READ |
| subject | Work package subject | String | **REQUIRED** Must be a string of 255 or less characters | Refactor projecs module | READ / WRITE |
| type | | String | **REQUIRED** Must be one of the types enabled for the current work package's project | Feature | READ / WRITE |
| description | Work package description | String | | Projects module should be refactored ... | READ / WRITE |
| status | | String | **REQUIRED** ... | New | READ / WRITE |
| priority | | String | Must be one of the activated priorities | High | READ / WRITE |
| startDate | | Date | Must be a date in format YYYY-MM-DD and must be equal or greater than the soonest possible start date | 2014-05-21T08:51:20Z | READ / WRITE |
| dueDate | | Date | Must be a date in format YYYY-MM-DD and must be greater then start date | READ / WRITE |
| estimatedTime | | Object | Must be in form of a json object with "units" and "value" as keys and value must be an integer or a decimal | { "units": "hours", "value": 12 } | READ / WRITE |
| percentageDone | | Integer | Must be an integer between 0 and 100 | 50 | READ / WRITE |
| projectId | | Integer | **REQUIRED** Must be an id of one of the existing projects | 1 | READ / WRITE |
| projectName | | String | | My open project | READ |
| responsibleId | | Integer | Must be an id of one of the allowed responsible users for the work package | 12 | READ / WRITE |
| responsibleName | | String | | John Sheppard | READ |
| responsibleLogin | | String | | j.sheppard | READ |
| responsibleMail | | String | | j.sheppard@finn.de| READ |
| assigneeId | | Integer | Must be an id of one of the allowed assignees for the work package | 12 | READ / WRITE |
| assigneeName | | String | | John Sheppard | READ |
| assigneeLogin | | String | | j.sheppard | READ |
| assigneeMail | | String | | j.sheppard@finn.de| READ |
| authorName | | String | | John Sheppard | READ |
| authorLogin | | String | | j.sheppard | READ |
| authorMail | | String | | j.sheppard@finn.de| READ |
| createdAt | | Timestamp | Returned in ISO 8601 format - YYYY-MM-DDTHH:MM:SSZ | | READ |
| updatedAt | | Timestamp | Returned in ISO 8601 format - YYYY-MM-DDTHH:MM:SSZ | | READ |

This is [an example][id] reference-style link.

## WorkPackage [/work_packages/{id}]

+ Model
    + Body

            {
                "_type": "WorkPackage",
                "_links": {
                    "self": {
                        "href": "https://openproject.org/api/v3/work_packages/1",
                        "title": "quis numquam qui voluptatum quia praesentium blanditiis nisi"
                    }
                },
                "_embedded": {
                    "activities": [
                        {
                            "_type": "Activity",
                            "_links": {
                                "self": {
                                    "href": "https://openproject.org/api/v3/activity/1",
                                    "title": "Priority changed from High to Low"
                                },
                                "workPackage": {
                                    "href": "https://openproject.org/api/v3/work_packages/1",
                                    "title": "quis numquam qui voluptatum quia praesentium blanditiis nisi"
                                },
                                "user": {
                                    "href": "https://openproject.org/api/v3/users/1",
                                    "title": "John Sheppard - admin"
                                }
                            },
                            "id": 1,
                            "userId": 1,
                            "userName": "OpenProject Admin",
                            "userLogin": "admin",
                            "userMail": "admin@example.net",
                            "notes": "Lorem ipsum dolor sit amet",
                            "details": [
                                "Priority changed from High to Low"
                            ],
                            "createdAt": "2014-05-21T08:51:20Z",
                            "version": 31
                        }
                    ],
                    "watchers": [
                        {
                            "_type": "User",
                            "_links": {
                                "self": {
                                    "href": "https://openproject.org/api/v3/users/1",
                                    "title": "John Sheppard - admin"
                                },
                                "workPackage": {
                                    "href": "https://openproject.org/api/v3/work_packages/1",
                                    "title": "quis numquam qui voluptatum quia praesentium blanditiis nisi"
                                }
                            },
                            "id": 1,
                            "login": "admin",
                            "firstname": "John",
                            "lastname": "Sheppard",
                            "mail": "admin@example.net",
                            "type": "User",
                            "createdAt": "2014-05-21T08:51:20Z",
                            "updatedAt": "2014-05-22T09:41:29Z"
                        }
                    ],
                    "relations": [
                        {
                            "_type": "Relationship",
                            "_links": {
                                "self": {
                                    "href": "https://openproject.org/api/v3/relationships/1",
                                    "title": "Work package A duplicated by Work package B"
                                },
                                "workPackage": {
                                    "href": "https://openproject.org/api/v3/work_packages/1",
                                    "title": "quis numquam qui voluptatum quia praesentium blanditiis nisi"
                                },
                                "relatedWorkPackage": {
                                    "href": "https://openproject.org/api/v3/work_packages/2",
                                    "title": "Lorem ipsum"
                                }
                            },
                            "id": 1,
                            "type": "duplicates",
                            "relatedWorkPackageId": 2,
                            "relatedWorkPackageSubject": "Lorem ipsum",
                            "relatedWorkPackageType": "Bug",
                            "relatedWorkPackageStartDate": "2014-05-29",
                            "relatedWorkPackageDueDate": "2014-08-29"
                        }
                    ],
                    "attachments": [
                        {
                            "_type": "Attachment",
                            "_links": {
                                "self": {
                                    "href": "https://openproject.org/api/v3/attachments/1",
                                    "title": "Attachment filename"
                                },
                                "workPackage": {
                                    "href": "https://openproject.org/api/v3/work_packages/1",
                                    "title": "quis numquam qui voluptatum quia praesentium blanditiis nisi"
                                },
                                "author": {
                                    "href": "https://openproject.org/api/v3/users/1",
                                    "title": "Users login"
                                }
                            },
                            "id": 1,
                            "filename": "Attachment filename",
                            "filesize": 30,
                            "contentType": "txt",
                            "description": "Lorem ipsum dolor sit amet.",
                            "authorName": "John Sheppard",
                            "authorLogin": "admin",
                            "authorMail": "admin@example.net",
                            "createdAt": "2014-05-21T08:51:20Z"
                        }
                    ]
                },
                "id": 1,
                "subject": "quis numquam qui voluptatum quia praesentium blanditiis nisi",
                "type": "Support",
                "description": "Crux vel eos dolores admoveo summa veritatis acerbitas. Deleo venustas cubo curtus balbus sumo ambitus valens. Tener cotidie angelus illo. Cito verto comburo. Tergeo vinculum succedo ullus suppono.",
                "status": "New",
                "priority": "Normal",
                "startDate": "2014-05-29",
                "dueDate": "2014-08-29",
                "estimatedTime": {
                    "units": "hours",
                    "value": 10
                },
                "percentageDone": 0,
                "targetVersionId": 1,
                "targetVersionName": "sprint-01",
                "projectId": 1,
                "projectName": "Seeded Project",
                "responsibleId": 1,
                "responsibleName": "OpenProject Admin",
                "responsibleLogin": "admin",
                "responsibleMail": "admin@example.net",
                "assigneeId": 22,
                "assigneeName": "Vivienne Windler",
                "assigneeLogin": "Yoshiko8884",
                "assigneeMail": "gabriel.osinski@glover.name",
                "authorName": "Delia Schneider",
                "authorLogin": "Layla3137",
                "authorMail": "charlene.terry@stromanko.org",
                "createdAt": "2014-05-21T08:51:20Z",
                "updatedAt": "2014-05-22T09:41:29Z",
                "customProperties": [
                    {
                        "name": "My custom field 1",
                        "format": "text",
                        "value": "Lorem ipsum"
                    }
                ]
            }

## View work package [GET]

+ Parameters
    + id (required, integer, `1`) ... Work package id

+ Response 200 (application/hal+json)

    [WorkPackage][]

# Group Queries

## Attributes:
| Attribute | Description | Type | Constraints | Example | Supported operations |
|:---------:|-------------| ---- | ----------- | ------- | -------------------- |
| id | Query id | Integer | Must be a positive integer | 12 | READ |
| name | Query name | String | | My work packages query | READ / WRITE |
| projectId | | Integer | Must be an id of one of the existing projects | 1 | READ / WRITE |
| projectName | | String | | My open project | READ |
| userId | | Integer | | 1 | READ / WRITE |
| userName | | String | | John Sheppard | READ |
| userLogin | | String | | j.sheppard | READ |
| userMail | | String | | j.sheppard@finn.de| READ |
| filters | | String | | | READ / WRITE |
| isPublic | | Boolean | | true | READ / WRITE |
| columnNames | | String | | | READ / WRITE |
| sortCriteria | | String | | | READ / WRITE |
| groupBy | | String | | | READ / WRITE |
| displaySums | | Boolean | | true | READ / WRITE |
| isStarred | | Boolean | | true | READ / WRITE |

## Query [/queries/{id}]

+ Model
    + Body

            {
                "_type": "Query",
                "_links": {
                    "self": {
                        "href": "http://openproject.org/api/v3/queries/2",
                        "title": "My work packages"
                    }
                },
                "id": 2,
                "name": "My work packages",
                "projectId": 1,
                "projectName": "Seeded Project",
                "userId": 1,
                "userName": "OpenProject Admin",
                "userLogin": "admin",
                "userMail": "admin@example.net",
                "filters": [
                    {
                        "status_id": {
                            "operator": "o",
                            "values": null
                        }
                    },
                    {
                        "assigned_to_id": {
                            "operator": "=",
                            "values": [
                                "me"
                            ]
                        }
                    }
                ],
                "isPublic": "false",
                "columnNames": [
                    "type",
                    "status",
                    "priority",
                    "subject",
                    "assigned_to"
                ],
                "sortCriteria": [
                    [
                        "parent",
                        "desc"
                    ]
                ],
                "groupBy": null,
                "displaySums": "false",
<<<<<<< HEAD
                "isStarred": "true
            }

## View query [GET]

+ Parameters
    + id (required, integer, `1`) ... Query id

+ Response 200 (application/hal+json)

    [Query][]

## Star Query [/queries/{id}/star]
=======
                "isStarred": true
            }

## View query [GET]

+ Parameters
    + id (required, integer, `1`) ... Query id

+ Response 200 (application/hal+json)

    [Query][]

## Star Query [/queries/{id}/star]

+ Model
    + Body

            {
                "_type": "Query",
                "_links": {
                    "self": {
                        "href": "http://openproject.org/api/v3/queries/2",
                        "title": "My work packages"
                    }
                },
                "id": 2,
                "name": "My work packages",
                "projectId": 1,
                "projectName": "Seeded Project",
                "userId": 1,
                "userName": "OpenProject Admin",
                "userLogin": "admin",
                "userMail": "admin@example.net",
                "filters": [
                    {
                        "status_id": {
                            "operator": "o",
                            "values": null
                        }
                    },
                    {
                        "assigned_to_id": {
                            "operator": "=",
                            "values": [
                                "me"
                            ]
                        }
                    }
                ],
                "isPublic": "false",
                "columnNames": [
                    "type",
                    "status",
                    "priority",
                    "subject",
                    "assigned_to"
                ],
                "sortCriteria": [
                    [
                        "parent",
                        "desc"
                    ]
                ],
                "groupBy": null,
                "displaySums": "false",
                "isStarred": true
            }

## Star query [PATCH]

+ Parameters
    + id (required, integer, `1`) ... Query id

+ Response 200 (application/hal+json)

    [Star Query][]

## Unstar Query [/queries/{id}/unstar]
>>>>>>> 181653f9

+ Model
    + Body

            {
                "_type": "Query",
                "_links": {
                    "self": {
                        "href": "http://openproject.org/api/v3/queries/2",
                        "title": "My work packages"
                    }
                },
                "id": 2,
                "name": "My work packages",
                "projectId": 1,
                "projectName": "Seeded Project",
                "userId": 1,
                "userName": "OpenProject Admin",
                "userLogin": "admin",
                "userMail": "admin@example.net",
                "filters": [
                    {
                        "status_id": {
                            "operator": "o",
                            "values": null
                        }
                    },
                    {
                        "assigned_to_id": {
                            "operator": "=",
                            "values": [
                                "me"
                            ]
                        }
                    }
                ],
                "isPublic": "false",
                "columnNames": [
                    "type",
                    "status",
                    "priority",
                    "subject",
                    "assigned_to"
                ],
                "sortCriteria": [
                    [
                        "parent",
                        "desc"
                    ]
                ],
                "groupBy": null,
                "displaySums": "false",
<<<<<<< HEAD
                "isStarred": "true
            }

## Star query [PATCH]
=======
                "isStarred": false
            }

## Unstar query [PATCH]
>>>>>>> 181653f9

+ Parameters
    + id (required, integer, `1`) ... Query id

+ Response 200 (application/hal+json)

<<<<<<< HEAD
    [Star Query][]

## Unstar Query [/queries/{id}/unstar]

+ Model
    + Body

            {
                "_type": "Query",
                "_links": {
                    "self": {
                        "href": "http://openproject.org/api/v3/queries/2",
                        "title": "My work packages"
                    }
                },
                "id": 2,
                "name": "My work packages",
                "projectId": 1,
                "projectName": "Seeded Project",
=======
    [Unstar Query][]

# Group Activities

## Attributes:
| Attribute | Description | Type | Constraints | Example | Supported operations |
|:---------:|-------------| ---- | ----------- | ------- | -------------------- |
| id | Activity id | Integer | Must be a positive integer | 12 | READ |
| version | Activity version | Integer | Must be a positive integer | 31 | READ |
| userId | User id | Integer | Must be a positive integer | 12 | READ |
| userName | User name | String | | John Sheppard | READ |
| userLogin | User login | String | | admin | READ |
| userMail | User mail | String | | admin@example.net | READ |
| notes | | String | | Lorem ipsum dolor sit amet. | READ |
| details | | Array | | ["Priority changed from High to Low"] | READ |
| createdAt | | Timestamp | Returned in ISO 8601 format - YYYY-MM-DDTHH:MM:SSZ | | READ |


## Activity [/activities/{id}]

+ Model
    + Body

            {
                "_type": "Activity",
                "_links": {
                    "self": {
                        "href": "https://openproject.org/api/v3/activity/1",
                        "title": "Priority changed from High to Low"
                    },
                    "workPackage": {
                        "href": "https://openproject.org/api/v3/work_packages/1",
                        "title": "quis numquam qui voluptatum quia praesentium blanditiis nisi"
                    }
                },
                "id": 1,
                "version": 31,
>>>>>>> 181653f9
                "userId": 1,
                "userName": "OpenProject Admin",
                "userLogin": "admin",
                "userMail": "admin@example.net",
<<<<<<< HEAD
                "filters": [
                    {
                        "status_id": {
                            "operator": "o",
                            "values": null
                        }
                    },
                    {
                        "assigned_to_id": {
                            "operator": "=",
                            "values": [
                                "me"
                            ]
                        }
                    }
                ],
                "isPublic": "false",
                "columnNames": [
                    "type",
                    "status",
                    "priority",
                    "subject",
                    "assigned_to"
                ],
                "sortCriteria": [
                    [
                        "parent",
                        "desc"
                    ]
                ],
                "groupBy": null,
                "displaySums": "false",
                "isStarred": "false
            }

## Unstar query [PATCH]

+ Parameters
    + id (required, integer, `1`) ... Query id

+ Response 200 (application/hal+json)

    [Unstar Query][]
=======
                "notes": "Lorem ipsum dolor sit amet.",
                "details": [
                    "Priority changed from High to Low"
                ],
                "createdAt": "2014-05-21T08:51:20Z"
            }

## View activity [GET]

+ Parameters
    + id (required, integer, `1`) ... Activity id

+ Response 200 (application/hal+json)

    [Activity][]
>>>>>>> 181653f9
<|MERGE_RESOLUTION|>--- conflicted
+++ resolved
@@ -441,22 +441,7 @@
                 ],
                 "groupBy": null,
                 "displaySums": "false",
-<<<<<<< HEAD
-                "isStarred": "true
-            }
-
-## View query [GET]
-
-+ Parameters
-    + id (required, integer, `1`) ... Query id
-
-+ Response 200 (application/hal+json)
-
-    [Query][]
-
-## Star Query [/queries/{id}/star]
-=======
-                "isStarred": true
+                "isStarred": "true"
             }
 
 ## View query [GET]
@@ -534,7 +519,6 @@
     [Star Query][]
 
 ## Unstar Query [/queries/{id}/unstar]
->>>>>>> 181653f9
 
 + Model
     + Body
@@ -587,44 +571,16 @@
                 ],
                 "groupBy": null,
                 "displaySums": "false",
-<<<<<<< HEAD
-                "isStarred": "true
-            }
-
-## Star query [PATCH]
-=======
-                "isStarred": false
+                "isStarred": "false"
             }
 
 ## Unstar query [PATCH]
->>>>>>> 181653f9
 
 + Parameters
     + id (required, integer, `1`) ... Query id
 
 + Response 200 (application/hal+json)
 
-<<<<<<< HEAD
-    [Star Query][]
-
-## Unstar Query [/queries/{id}/unstar]
-
-+ Model
-    + Body
-
-            {
-                "_type": "Query",
-                "_links": {
-                    "self": {
-                        "href": "http://openproject.org/api/v3/queries/2",
-                        "title": "My work packages"
-                    }
-                },
-                "id": 2,
-                "name": "My work packages",
-                "projectId": 1,
-                "projectName": "Seeded Project",
-=======
     [Unstar Query][]
 
 # Group Activities
@@ -662,56 +618,10 @@
                 },
                 "id": 1,
                 "version": 31,
->>>>>>> 181653f9
                 "userId": 1,
                 "userName": "OpenProject Admin",
                 "userLogin": "admin",
                 "userMail": "admin@example.net",
-<<<<<<< HEAD
-                "filters": [
-                    {
-                        "status_id": {
-                            "operator": "o",
-                            "values": null
-                        }
-                    },
-                    {
-                        "assigned_to_id": {
-                            "operator": "=",
-                            "values": [
-                                "me"
-                            ]
-                        }
-                    }
-                ],
-                "isPublic": "false",
-                "columnNames": [
-                    "type",
-                    "status",
-                    "priority",
-                    "subject",
-                    "assigned_to"
-                ],
-                "sortCriteria": [
-                    [
-                        "parent",
-                        "desc"
-                    ]
-                ],
-                "groupBy": null,
-                "displaySums": "false",
-                "isStarred": "false
-            }
-
-## Unstar query [PATCH]
-
-+ Parameters
-    + id (required, integer, `1`) ... Query id
-
-+ Response 200 (application/hal+json)
-
-    [Unstar Query][]
-=======
                 "notes": "Lorem ipsum dolor sit amet.",
                 "details": [
                     "Priority changed from High to Low"
@@ -726,5 +636,4 @@
 
 + Response 200 (application/hal+json)
 
-    [Activity][]
->>>>>>> 181653f9
+    [Activity][]