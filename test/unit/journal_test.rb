--- conflicted
+++ resolved
@@ -46,7 +46,6 @@
     assert journal.save
     assert_equal 1, ActionMailer::Base.deliveries.size
   end
-<<<<<<< HEAD
   
   def test_visible_scope_for_anonymous
     # Anonymous user should see issues of public projects only
@@ -87,7 +86,7 @@
     assert journals.any?
     # Admin should see issues on private projects that he does not belong to
     assert journals.detect {|journal| !journal.issue.project.is_public?}
-=======
+  end
 
   def test_create_should_not_send_email_notification_if_told_not_to
     ActionMailer::Base.deliveries.clear
@@ -98,6 +97,5 @@
 
     assert journal.save
     assert_equal 0, ActionMailer::Base.deliveries.size
->>>>>>> b96115bf
   end
 end