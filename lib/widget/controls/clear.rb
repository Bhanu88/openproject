
class Widget::Controls::Clear < Widget::Base
  def render
<<<<<<< HEAD
    write link_to(content_tag(:span, content_tag(:em, l(:"button_clear"), :class => "button-icon icon-clear")),
                  '#', :id => 'query-link-clear', :class => 'button secondary')
=======
    html = link_to content_tag(:span, content_tag(:em, l(:"button_clear"), :class => "button-icon icon-clear")), '#', :id => 'query-link-clear', :class => 'button secondary'
    maybe_with_help html
>>>>>>> 02b60c93
  end
end<|MERGE_RESOLUTION|>--- conflicted
+++ resolved
@@ -1,12 +1,8 @@
 
 class Widget::Controls::Clear < Widget::Base
   def render
-<<<<<<< HEAD
-    write link_to(content_tag(:span, content_tag(:em, l(:"button_clear"), :class => "button-icon icon-clear")),
+    html = link_to(content_tag(:span, content_tag(:em, l(:"button_clear"), :class => "button-icon icon-clear")),
                   '#', :id => 'query-link-clear', :class => 'button secondary')
-=======
-    html = link_to content_tag(:span, content_tag(:em, l(:"button_clear"), :class => "button-icon icon-clear")), '#', :id => 'query-link-clear', :class => 'button secondary'
-    maybe_with_help html
->>>>>>> 02b60c93
+    write maybe_with_help html
   end
 end