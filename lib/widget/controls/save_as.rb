<<<<<<< HEAD
class Widget::Controls::SaveAs < Widget::Base
  dont_cache!
=======
class Widget::Controls::SaveAs < Widget::Controls
>>>>>>> 0bd5bbdc

  def render
    if @query.new_record?
      link_name = l(:button_save)
      icon = "icon-save"
    else
      link_name = l(:button_save_as)
      icon = "icon-save-as"
    end
    button = link_to content_tag(:span, content_tag(:em, link_name, :class => "button-icon icon-save-as")), "#",
        :class => "button secondary",
        :id => 'query-icon-save-as', :title => link_name
    write(button + render_popup)
    maybe_with_help
  end

  def render_popup_form
    name = content_tag :p do
      label_tag(:query_name, l(:field_name)) +
      text_field_tag(:query_name, @query.name)
    end
    if @options[:can_save_as_public]
      box = content_tag :p do
        label_tag(:query_is_public, l(:field_is_public)) +
          check_box_tag(:query_is_public)
      end
      name + box
    else
      name
    end
  end

  def render_popup_buttons
    content_tag(:p) do
      save = link_to content_tag(:span, content_tag(:em, l(:button_save))), "#",
        :id => "query-icon-save-button",
        :class => "button reporting_button save",
        :"data-target" => url_for(:action => 'create', :set_filter => '1')
      cancel = link_to l(:button_cancel), "#",
        :id => "query-icon-save-as-cancel",
        :class => 'icon icon-cancel'
      save + cancel
    end
  end

  def render_popup
    content_tag :div, :id => 'save_as_form', :class => "button_form", :style => "display:none" do
      render_popup_form + render_popup_buttons
    end
  end
end<|MERGE_RESOLUTION|>--- conflicted
+++ resolved
@@ -1,9 +1,5 @@
-<<<<<<< HEAD
-class Widget::Controls::SaveAs < Widget::Base
+class Widget::Controls::SaveAs < Widget::Controls
   dont_cache!
-=======
-class Widget::Controls::SaveAs < Widget::Controls
->>>>>>> 0bd5bbdc
 
   def render
     if @query.new_record?
