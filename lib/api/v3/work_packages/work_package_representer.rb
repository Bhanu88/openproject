--- conflicted
+++ resolved
@@ -238,29 +238,19 @@
         property :start_date, getter: -> (*) { start_date.to_datetime.utc.iso8601 unless start_date.nil? }, render_nil: true
         property :due_date, getter: -> (*) { due_date.to_datetime.utc.iso8601 unless due_date.nil? }, render_nil: true
         property :estimated_time,
-<<<<<<< HEAD
-                 getter: -> (*) { Duration.new(hours: estimated_hours).iso8601 },
+                 getter: -> (*) do
+                   Duration.new(hours_and_minutes(represented.estimated_hours)).iso8601
+                 end,
+                 exec_context: :decorator,
                  render_nil: true,
                  writeable: false
         property :spent_time,
-                 getter: -> (*) { Duration.new(hours: represented.spent_hours).iso8601 },
+                 getter: -> (*) do
+                   Duration.new(hours_and_minutes(represented.spent_hours)).iso8601
+                 end,
                  writeable: false,
                  exec_context: :decorator,
                  if: -> (_) { current_user_allowed_to(:view_time_entries) }
-=======
-                 exec_context: :decorator,
-                 getter: -> (*) {
-                   Duration.new(hours_and_minutes(represented.model.estimated_hours)).iso8601
-                 },
-                 render_nil: true,
-                 writeable: false
-        property :spent_time,
-                 exec_context: :decorator,
-                 getter: -> (*) {
-                   Duration.new(hours_and_minutes(represented.model.spent_hours)).iso8601
-                 },
-                 writeable: false
->>>>>>> 3c86e3f1
         property :percentage_done,
                  render_nil: true,
                  exec_context: :decorator,
