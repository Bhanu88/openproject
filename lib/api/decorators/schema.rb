#-- encoding: UTF-8
#-- copyright
# OpenProject is a project management system.
# Copyright (C) 2012-2015 the OpenProject Foundation (OPF)
#
# This program is free software; you can redistribute it and/or
# modify it under the terms of the GNU General Public License version 3.
#
# OpenProject is a fork of ChiliProject, which is a fork of Redmine. The copyright follows:
# Copyright (C) 2006-2013 Jean-Philippe Lang
# Copyright (C) 2010-2013 the ChiliProject Team
#
# This program is free software; you can redistribute it and/or
# modify it under the terms of the GNU General Public License
# as published by the Free Software Foundation; either version 2
# of the License, or (at your option) any later version.
#
# This program is distributed in the hope that it will be useful,
# but WITHOUT ANY WARRANTY; without even the implied warranty of
# MERCHANTABILITY or FITNESS FOR A PARTICULAR PURPOSE.  See the
# GNU General Public License for more details.
#
# You should have received a copy of the GNU General Public License
# along with this program; if not, write to the Free Software
# Foundation, Inc., 51 Franklin Street, Fifth Floor, Boston, MA  02110-1301, USA.
#
# See doc/COPYRIGHT.rdoc for more details.
#++

module API
  module Decorators
    class Schema < Single
      class << self
        def schema(property,
                   type:,
                   name_source: property,
                   required: true,
                   writable: true,
                   min_length: nil,
                   max_length: nil,
                   regular_expression: nil,
                   show_if: true)
          raise ArgumentError if property.nil?

          property property,
                   exec_context: :decorator,
                   getter: -> (*) {
                     name = call_or_translate(name_source)
                     schema = ::API::Decorators::PropertySchemaRepresenter.new(type: type,
                                                                               name: name,
                                                                               required: required,
                                                                               writable: writable)
                     schema.min_length = min_length
                     schema.max_length = max_length
                     schema.regular_expression = regular_expression

                     schema
                   },
                   writeable: false,
                   if: show_if
        end

        def schema_with_allowed_link(property,
                                     type: make_type(property),
                                     name_source: property,
                                     href_callback:,
                                     required: true,
                                     writable: true)
          raise ArgumentError if property.nil?

          property property,
                   exec_context: :decorator,
                   getter: -> (*) {
                     representer = ::API::Decorators::AllowedValuesByLinkRepresenter.new(
                       type: type,
                       name: call_or_translate(name_source),
                       required: required,
                       writable: writable)

                     if @form_embedded && represented.defines_assignable_values?
                       representer.allowed_values_href = instance_eval(&href_callback)
                     end

                     representer
                   }
        end

        def schema_with_allowed_collection(property,
                                           type: make_type(property),
                                           name_source: property,
                                           values_callback:,
                                           value_representer:,
                                           link_factory:,
                                           required: true,
                                           writable: true)
          raise ArgumentError unless property

          property property,
                   exec_context: :decorator,
                   getter: -> (*) {
                     representer = ::API::Decorators::AllowedValuesByCollectionRepresenter.new(
                       type: type,
                       name: call_or_translate(name_source),
                       current_user: current_user,
                       value_representer: value_representer,
                       link_factory: -> (value) { instance_exec(value, &link_factory) },
                       required: required,
                       writable: writable)

                     if @form_embedded && represented.defines_assignable_values?
                       representer.allowed_values = instance_exec(&values_callback)
                     end

                     representer
                   }
        end

        def represented_class
        end

        private

        def make_type(property_name)
          property_name.to_s.camelize
        end
      end

<<<<<<< HEAD
      def initialize(represented, context = {})
        @form_embedded = context[:form_embedded]

        super
=======
      private

      def call_or_translate(object)
        if object.respond_to? :call
          object.call
        else
          self.class.represented_class.human_attribute_name(object)
        end
>>>>>>> c1a678da
      end
    end
  end
end<|MERGE_RESOLUTION|>--- conflicted
+++ resolved
@@ -125,12 +125,12 @@
         end
       end
 
-<<<<<<< HEAD
       def initialize(represented, context = {})
         @form_embedded = context[:form_embedded]
 
         super
-=======
+      end
+
       private
 
       def call_or_translate(object)
@@ -139,7 +139,6 @@
         else
           self.class.represented_class.human_attribute_name(object)
         end
->>>>>>> c1a678da
       end
     end
   end
