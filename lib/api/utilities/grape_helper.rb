--- conflicted
+++ resolved
@@ -48,24 +48,14 @@
         end
       end
 
-<<<<<<< HEAD
-      def error_response(rescued_error, error = nil, rescue_subclasses: nil, headers: {})
+      def error_response(rescued_error, error = nil, rescue_subclasses: nil, headers: ->() { {} })
         default_response = lambda { |e|
-=======
-      def error_response(rescued_error, error = nil, rescue_subclasses: nil, headers: ->() { {} })
-        default_response = lambda do |e|
->>>>>>> dabb98a8
           representer = ::API::V3::Errors::ErrorRepresenter.new e
           resp_headers = instance_exec &headers
           env['api.format'] = 'hal+json'
 
-<<<<<<< HEAD
-          error_response status: e.code, message: representer.to_json, headers: headers
+          error_response status: e.code, message: representer.to_json, headers: resp_headers
         }
-=======
-          error_response status: e.code, message: representer.to_json, headers: resp_headers
-        end
->>>>>>> dabb98a8
 
         response =
           if error.nil?
