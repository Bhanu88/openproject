--- conflicted
+++ resolved
@@ -149,13 +149,7 @@
         # Returns an array of watchers
         def watcher_recipients
           notified = watcher_users.active.where(['mail_notification != ?', 'none'])
-<<<<<<< HEAD
-          notified.select! do |user| possible_watcher?(user) end
-
-          notified.map(&:mail).compact
-=======
           notified.select { |user| possible_watcher?(user) }
->>>>>>> dc164ceb
         end
 
         module ClassMethods; end
