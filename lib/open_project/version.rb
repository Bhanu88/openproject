#-- encoding: UTF-8
#-- copyright
# OpenProject is a project management system.
# Copyright (C) 2012-2014 the OpenProject Foundation (OPF)
#
# This program is free software; you can redistribute it and/or
# modify it under the terms of the GNU General Public License version 3.
#
# OpenProject is a fork of ChiliProject, which is a fork of Redmine. The copyright follows:
# Copyright (C) 2006-2013 Jean-Philippe Lang
# Copyright (C) 2010-2013 the ChiliProject Team
#
# This program is free software; you can redistribute it and/or
# modify it under the terms of the GNU General Public License
# as published by the Free Software Foundation; either version 2
# of the License, or (at your option) any later version.
#
# This program is distributed in the hope that it will be useful,
# but WITHOUT ANY WARRANTY; without even the implied warranty of
# MERCHANTABILITY or FITNESS FOR A PARTICULAR PURPOSE.  See the
# GNU General Public License for more details.
#
# You should have received a copy of the GNU General Public License
# along with this program; if not, write to the Free Software
# Foundation, Inc., 51 Franklin Street, Fifth Floor, Boston, MA  02110-1301, USA.
#
# See doc/COPYRIGHT.rdoc for more details.
#++

require 'rexml/document'

module OpenProject
  module VERSION #:nodoc:

    MAJOR = 3
    MINOR = 0
<<<<<<< HEAD
    PATCH = 3
=======
    PATCH = 4
>>>>>>> 257ba62e
    TINY  = PATCH # Redmine compat

    # Used by semver to define the special version (if any).
    # A special version "satify but have a lower precedence than the associated
    # normal version". So 2.0.0RC1 would be part of the 2.0.0 series but
    # be considered to be an older version.
    #
    #   1.4.0 < 2.0.0RC1 < 2.0.0RC2 < 2.0.0 < 2.1.0
    #
    # This method may be overridden by third party code to provide vendor or
    # distribution specific versions. They may or may not follow semver.org:
    #
    #   2.0.0debian-2
    def self.special
      ''
    end

    def self.revision
      revision = `git rev-parse HEAD`
      if revision.present?
        revision.strip[0..8]
      else
        nil
      end
    end

    REVISION = self.revision
    ARRAY = [MAJOR, MINOR, PATCH, REVISION].compact
    STRING = ARRAY.join('.')

    def self.to_a; ARRAY end
    def self.to_s; STRING end
    def self.to_semver
      [MAJOR, MINOR, PATCH].join('.') + special
    end
  end
end<|MERGE_RESOLUTION|>--- conflicted
+++ resolved
@@ -34,11 +34,7 @@
 
     MAJOR = 3
     MINOR = 0
-<<<<<<< HEAD
-    PATCH = 3
-=======
     PATCH = 4
->>>>>>> 257ba62e
     TINY  = PATCH # Redmine compat
 
     # Used by semver to define the special version (if any).
