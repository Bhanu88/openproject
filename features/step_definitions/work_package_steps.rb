--- conflicted
+++ resolved
@@ -62,15 +62,9 @@
   work_package = WorkPackage.find_by_subject(subject)
   except = {}
 
-<<<<<<< HEAD
-  except["type"] = lambda{|wp, value| wp.type = ::Type.find_by_name(value) if value }
-  except["assigned_to"] = lambda{|wp, value| wp.assigned_to = User.find_by_login(value) if value}
-  except["responsible"] = lambda{|wp, value| wp.responsible = User.find_by_login(value) if value}
-=======
-  except['type'] = lambda { |wp, value| wp.type = Type.find_by_name(value) if value }
+  except['type'] = lambda { |wp, value| wp.type = ::Type.find_by_name(value) if value }
   except['assigned_to'] = lambda { |wp, value| wp.assigned_to = User.find_by_login(value) if value }
   except['responsible'] = lambda { |wp, value| wp.responsible = User.find_by_login(value) if value }
->>>>>>> 43d388f0
 
   send_table_to_object(work_package, table, except)
 end
@@ -79,15 +73,9 @@
   u = User.find_by_login login
   p = get_project(project_name)
 
-<<<<<<< HEAD
-  table.hashes.each_with_index do |t, i|
-    types = ::Type.find_all_by_name(t['type_value']).map {|type| type.id.to_s}
-    p.queries.create(user_id: u.id, name: t['name'], filters: [Queries::WorkPackages::Filter.new(:type_id, operator: "=", values: types)])
-=======
   table.hashes.each_with_index do |t, _i|
-    types = Type.find_all_by_name(t['type_value']).map { |type| type.id.to_s }
+    types = ::Type.find_all_by_name(t['type_value']).map { |type| type.id.to_s }
     p.queries.create(user_id: u.id, name: t['name'], filters: [Queries::WorkPackages::Filter.new(:type_id, operator: '=', values: types)])
->>>>>>> 43d388f0
   end
 end
 
