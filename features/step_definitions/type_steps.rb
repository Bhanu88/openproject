#-- encoding: UTF-8
#-- copyright
# OpenProject is a project management system.
# Copyright (C) 2012-2014 the OpenProject Foundation (OPF)
#
# This program is free software; you can redistribute it and/or
# modify it under the terms of the GNU General Public License version 3.
#
# OpenProject is a fork of ChiliProject, which is a fork of Redmine. The copyright follows:
# Copyright (C) 2006-2013 Jean-Philippe Lang
# Copyright (C) 2010-2013 the ChiliProject Team
#
# This program is free software; you can redistribute it and/or
# modify it under the terms of the GNU General Public License
# as published by the Free Software Foundation; either version 2
# of the License, or (at your option) any later version.
#
# This program is distributed in the hope that it will be useful,
# but WITHOUT ANY WARRANTY; without even the implied warranty of
# MERCHANTABILITY or FITNESS FOR A PARTICULAR PURPOSE.  See the
# GNU General Public License for more details.
#
# You should have received a copy of the GNU General Public License
# along with this program; if not, write to the Free Software
# Foundation, Inc., 51 Franklin Street, Fifth Floor, Boston, MA  02110-1301, USA.
#
# See doc/COPYRIGHT.rdoc for more details.
#++

# change from symbol to constant once namespace is removed

InstanceFinder.register(Type, Proc.new { |name| ::Type.find_by_name(name) })

RouteMap.register(Type, '/types')

Given /^the following types are enabled for the project called "(.*?)":$/ do |project_name, type_name_table|
  types = type_name_table.raw.flatten.map do |type_name|
<<<<<<< HEAD
    ::Type.find_by_name(type_name) || FactoryGirl.create(:type, :name => type_name)
=======
    Type.find_by_name(type_name) || FactoryGirl.create(:type, name: type_name)
>>>>>>> 43d388f0
  end

  project = Project.find_by_identifier(project_name)
  project.types = types
  project.save!
end

Then /^I should not see the "([^"]*)" type$/ do |name|
  page.all(:css, '.timelines-pet-name', text: name).should be_empty
end<|MERGE_RESOLUTION|>--- conflicted
+++ resolved
@@ -35,11 +35,7 @@
 
 Given /^the following types are enabled for the project called "(.*?)":$/ do |project_name, type_name_table|
   types = type_name_table.raw.flatten.map do |type_name|
-<<<<<<< HEAD
-    ::Type.find_by_name(type_name) || FactoryGirl.create(:type, :name => type_name)
-=======
-    Type.find_by_name(type_name) || FactoryGirl.create(:type, name: type_name)
->>>>>>> 43d388f0
+    ::Type.find_by_name(type_name) || FactoryGirl.create(:type, name: type_name)
   end
 
   project = Project.find_by_identifier(project_name)
