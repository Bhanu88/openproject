--- conflicted
+++ resolved
@@ -77,17 +77,9 @@
       }
 
       var nextActivity = ctrl.activities.length + 1;
-<<<<<<< HEAD
-      EditableFieldsState.save(notify, function() {
+      EditableFieldsState.save(function() {
         $location.hash('activity-' + (nextActivity));
-      }
-=======
-      WorkPackageFieldService.submitWorkPackageChanges(
-        function() {
-          $location.hash('activity-' + (nextActivity));
-        }
->>>>>>> d3a60585
-      );
+      });
     };
 
     /**
