//-- copyright
// OpenProject is a project management system.
// Copyright (C) 2012-2015 the OpenProject Foundation (OPF)
//
// This program is free software; you can redistribute it and/or
// modify it under the terms of the GNU General Public License version 3.
//
// OpenProject is a fork of ChiliProject, which is a fork of Redmine. The copyright follows:
// Copyright (C) 2006-2013 Jean-Philippe Lang
// Copyright (C) 2010-2013 the ChiliProject Team
//
// This program is free software; you can redistribute it and/or
// modify it under the terms of the GNU General Public License
// as published by the Free Software Foundation; either version 2
// of the License, or (at your option) any later version.
//
// This program is distributed in the hope that it will be useful,
// but WITHOUT ANY WARRANTY; without even the implied warranty of
// MERCHANTABILITY or FITNESS FOR A PARTICULAR PURPOSE.  See the
// GNU General Public License for more details.
//
// You should have received a copy of the GNU General Public License
// along with this program; if not, write to the Free Software
// Foundation, Inc., 51 Franklin Street, Fifth Floor, Boston, MA  02110-1301, USA.
//
// See doc/COPYRIGHT.rdoc for more details.
//++

import {WorkPackageCacheService} from "../../work-packages/work-package-cache.service";
import {PathHelperService} from 'core-components/common/path-helper/path-helper.service';
import {OpUnlinkTableAction} from 'core-components/wp-table/table-actions/actions/unlink-table-action';
import {WorkPackageRelationsHierarchyService} from 'core-components/wp-relations/wp-relations-hierarchy/wp-relations-hierarchy.service';
import {Component, Inject, Input, OnDestroy, OnInit, ViewChild} from '@angular/core';
import {WorkPackageEmbeddedTableComponent} from 'core-components/wp-table/embedded/wp-embedded-table.component';
import {componentDestroyed} from 'ng2-rx-componentdestroyed';
import {I18nToken} from 'core-app/angular4-transition-utils';
import {take} from 'rxjs/operators';
import {WorkPackageResource} from 'core-app/modules/hal/resources/work-package-resource';

@Component({
  selector: 'wp-relations-hierarchy',
  template: require('!!raw-loader!./wp-relations-hierarchy.template.html')
})
export class WorkPackageRelationsHierarchyComponent implements OnInit, OnDestroy {
  @Input() public workPackage:WorkPackageResource;
  @Input() public relationType:string;

  public showEditForm:boolean = false;
  public workPackagePath:string;
  public canHaveChildren:boolean;
  public canModifyHierarchy:boolean;
  public canAddRelation:boolean;

  public childrenQueryProps:any;

<<<<<<< HEAD
  public childrenTableActions = [
    OpUnlinkTableAction.factoryFor(
      'remove-child-action',
      this.I18n.t('js.relation_buttons.remove_child'),
      (child:WorkPackageResource) => {
        this.childrenEmbeddedTable.loadingIndicator = this.wpRelationsHierarchyService
          .removeChild(child)
          .then(() => this.refreshTable());
      })
  ];

=======
>>>>>>> 5b74a59b
  constructor(protected wpRelationsHierarchyService:WorkPackageRelationsHierarchyService,
              protected wpCacheService:WorkPackageCacheService,
              protected PathHelper:PathHelperService,
              @Inject(I18nToken) protected I18n:op.I18n) {
  }

  public text = {
    parentHeadline: this.I18n.t('js.relations_hierarchy.parent_headline')
  };

  ngOnInit() {
    this.workPackagePath = this.PathHelper.workPackagePath(this.workPackage.id);
    this.canModifyHierarchy = !!this.workPackage.changeParent;
    this.canAddRelation = !!this.workPackage.addRelation;

    this.wpCacheService.loadWorkPackage(this.workPackage.id).values$()
      .takeUntil(componentDestroyed(this))
      .subscribe((wp:WorkPackageResource) => {
        this.workPackage = wp;

        let toLoad:string[] = [];

        if (this.workPackage.parent) {
          toLoad.push(this.workPackage.parent.id);

          this.wpCacheService.loadWorkPackage(this.workPackage.parent.id).values$()
            .pipe(
              take(1)
            )
            .subscribe((parent:WorkPackageResource) => {
              this.workPackage.parent = parent;
            });
        }

        this.wpCacheService.requireAll(toLoad);
      });
  }

  ngOnDestroy() {
    // nothing to do
  }
}<|MERGE_RESOLUTION|>--- conflicted
+++ resolved
@@ -28,10 +28,8 @@
 
 import {WorkPackageCacheService} from "../../work-packages/work-package-cache.service";
 import {PathHelperService} from 'core-components/common/path-helper/path-helper.service';
-import {OpUnlinkTableAction} from 'core-components/wp-table/table-actions/actions/unlink-table-action';
 import {WorkPackageRelationsHierarchyService} from 'core-components/wp-relations/wp-relations-hierarchy/wp-relations-hierarchy.service';
-import {Component, Inject, Input, OnDestroy, OnInit, ViewChild} from '@angular/core';
-import {WorkPackageEmbeddedTableComponent} from 'core-components/wp-table/embedded/wp-embedded-table.component';
+import {Component, Inject, Input, OnDestroy, OnInit} from '@angular/core';
 import {componentDestroyed} from 'ng2-rx-componentdestroyed';
 import {I18nToken} from 'core-app/angular4-transition-utils';
 import {take} from 'rxjs/operators';
@@ -53,20 +51,6 @@
 
   public childrenQueryProps:any;
 
-<<<<<<< HEAD
-  public childrenTableActions = [
-    OpUnlinkTableAction.factoryFor(
-      'remove-child-action',
-      this.I18n.t('js.relation_buttons.remove_child'),
-      (child:WorkPackageResource) => {
-        this.childrenEmbeddedTable.loadingIndicator = this.wpRelationsHierarchyService
-          .removeChild(child)
-          .then(() => this.refreshTable());
-      })
-  ];
-
-=======
->>>>>>> 5b74a59b
   constructor(protected wpRelationsHierarchyService:WorkPackageRelationsHierarchyService,
               protected wpCacheService:WorkPackageCacheService,
               protected PathHelper:PathHelperService,
