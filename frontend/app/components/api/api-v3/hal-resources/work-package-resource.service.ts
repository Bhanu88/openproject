--- conflicted
+++ resolved
@@ -27,26 +27,6 @@
 //++
 
 import {WorkPackageCacheService} from "../../../work-packages/work-package-cache.service";
-<<<<<<< HEAD
-
-function wpResource(
-  HalResource:typeof op.HalResource,
-  apiWorkPackages,
-  wpCacheService: WorkPackageCacheService,
-  NotificationsService:any,
-  $q:ng.IQService
-
-) {
-  class WorkPackageResource extends HalResource {
-    private form;
-    public schema;
-    public id;
-
-    public static fromCreateForm(projectIdentifier?:string):ng.IPromise<WorkPackageResource> {
-      var deferred = $q.defer();
-
-      apiWorkPackages.emptyCreateForm(projectIdentifier)
-=======
 import HalResource from './hal-resource.service';
 
 var $q:ng.IQService;
@@ -64,7 +44,6 @@
     var deferred = $q.defer();
 
     apiWorkPackages.emptyCreateForm(projectIdentifier)
->>>>>>> 6a4108b8
       .then(resource => {
         var wp = new WorkPackageResource(resource.payload.$source, true);
 
@@ -217,14 +196,6 @@
   wpCacheService = _wpCacheService_;
   NotificationsService = _NotificationsService_;
 
-<<<<<<< HEAD
-return WorkPackageResource;
-}
-
-angular
-    .module('openproject.api')
-    .service('WorkPackageResource', wpResource);
-=======
   return WorkPackageResource;
 }
 
@@ -235,5 +206,4 @@
     'apiWorkPackages',
     'wpCacheService',
     'NotificationsService',
-    wpResource]);
->>>>>>> 6a4108b8
+    wpResource]);