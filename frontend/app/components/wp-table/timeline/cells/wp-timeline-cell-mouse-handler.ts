--- conflicted
+++ resolved
@@ -199,20 +199,9 @@
     cell.onmouseup = _.noop;
 
     bar.style.pointerEvents = 'auto';
-<<<<<<< HEAD
-    jBody.off('mouseup');
-    jBody.off('mousemove');
-    jBody.off('keyup');
+
+    jBody.off('.timelinecell');
     workPackageTimeline.resetCursor();
-
-=======
-    jBody.off('.timelinecell');
-    jQuery('.hascontextmenu').css('cursor', 'context-menu');
-    jQuery('.' + timelineElementCssClass).css('cursor', '');
-    jQuery('.' + classNameLeftHandle).css('cursor', 'w-resize');
-    jQuery('.' + classNameBar).css('cursor', 'ew-resize');
-    jQuery('.' + classNameRightHandle).css('cursor', 'e-resize');
->>>>>>> 6d7f27f7
     mouseDownStartDay = null;
     dateStates = {};
 
