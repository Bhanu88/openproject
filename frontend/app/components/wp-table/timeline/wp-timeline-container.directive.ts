// -- copyright
// OpenProject is a project management system.
// Copyright (C) 2012-2015 the OpenProject Foundation (OPF)
//
// This program is free software; you can redistribute it and/or
// modify it under the terms of the GNU General Public License version 3.
//
// OpenProject is a fork of ChiliProject, which is a fork of Redmine. The copyright follows:
// Copyright (C) 2006-2013 Jean-Philippe Lang
// Copyright (C) 2010-2013 the ChiliProject Team
//
// This program is free software; you can redistribute it and/or
// modify it under the terms of the GNU General Public License
// as published by the Free Software Foundation; either version 2
// of the License, or (at your option) any later version.
//
// This program is distributed in the hope that it will be useful,
// but WITHOUT ANY WARRANTY; without even the implied warranty of
// MERCHANTABILITY or FITNESS FOR A PARTICULAR PURPOSE.  See the
// GNU General Public License for more details.
//
// You should have received a copy of the GNU General Public License
// along with this program; if not, write to the Free Software
// Foundation, Inc., 51 Franklin Street, Fifth Floor, Boston, MA  02110-1301, USA.
//
// See doc/COPYRIGHT.rdoc for more details.
// ++
import {openprojectModule} from "../../../angular-modules";
<<<<<<< HEAD
import {
  TimelineViewParameters, RenderInfo, timelineElementCssClass,
  timelineMarkerSelectionStartClass
} from "./wp-timeline";
import {
  WorkPackageResource,
  WorkPackageResourceInterface
} from "../../api/api-v3/hal-resources/work-package-resource.service";
import {HalRequestService} from "../../api/api-v3/hal-request/hal-request.service";
=======
import {TimelineViewParameters, RenderInfo, timelineElementCssClass} from "./wp-timeline";
import {WorkPackageResourceInterface} from "./../../api/api-v3/hal-resources/work-package-resource.service";
>>>>>>> 9a549d35
import {WpTimelineHeader} from "./wp-timeline.header";
import {States} from "../../states.service";
import {BehaviorSubject, Observable} from "rxjs";
import * as moment from "moment";
import {WpTimelineGlobalService} from "./wp-timeline-global.directive";
import {opDimensionEventName} from "../../common/ui/detect-dimension-changes.directive";
import { scopeDestroyed$ } from "../../../helpers/angular-rx-utils";
import { debugLog } from "../../../helpers/debug_output";
import Moment = moment.Moment;
import IDirective = angular.IDirective;
import IScope = angular.IScope;
import {WorkPackageRelationsService} from "../../wp-relations/wp-relations.service";

export class WorkPackageTimelineTableController {

  private _viewParameters: TimelineViewParameters = new TimelineViewParameters();

  private workPackagesInView: {[id: string]: WorkPackageResourceInterface} = {};

  public wpTimelineHeader: WpTimelineHeader;

  public readonly globalService = new WpTimelineGlobalService(this.$scope);

  private updateAllWorkPackagesSubject = new BehaviorSubject<boolean>(true);

  private refreshViewRequested = false;

  public visible = false;

  public disableViewParamsCalculation = false;

  constructor(private $scope: IScope,
              private $element: ng.IAugmentedJQuery,
              private TypeResource:any,
<<<<<<< HEAD
              private states: States,
              private halRequest: HalRequestService,
              private wpRelationsService: WorkPackageRelationsService) {
=======
              private states: States) {
>>>>>>> 9a549d35

    "ngInject";

    this.wpTimelineHeader = new WpTimelineHeader(this);
    $element.on(opDimensionEventName, () => {
      this.refreshView();
    });

    // Refresh timeline view after table rendered
    states.table.rendered
      .observeUntil(scopeDestroyed$(this.$scope)) // TODO can be removed, if take(1) remains
      .take(1)
      .subscribe(() => this.refreshView());

    // Refresh timeline view when becoming visible
    states.table.timelineVisible
      .observeUntil(scopeDestroyed$(this.$scope))
      .subscribe((visible) => {
        if (visible) {
          this.refreshView();
        }
    });

    // TODO: Load only necessary types from API
    TypeResource.loadAll();
  }

  /**
   * Toggle whether this instance is currently showing.
   */
  public toggle() {
    this.visible = !this.visible;
    this.states.table.timelineVisible.put(this.visible);
  }

  /**
   * Returns a defensive copy of the currently used view parameters.
   */
  getViewParametersCopy(): TimelineViewParameters {
    return _.cloneDeep(this._viewParameters);
  }

  get viewParameterSettings() {
    return this._viewParameters.settings;
  }

  refreshView() {
    if (!this.refreshViewRequested) {
      debugLog('refreshView() in timeline container');
      setTimeout(() => {
        this.calculateViewParams(this._viewParameters);
        this.updateAllWorkPackagesSubject.next(true);
        this.wpTimelineHeader.refreshView(this._viewParameters);
        this.refreshScrollOnly();
        this.refreshViewRequested = false;
      }, 30);
    }
    this.refreshViewRequested = true;
  }

  refreshScrollOnly() {
    jQuery("." + timelineElementCssClass).css("margin-left", this._viewParameters.scrollOffsetInPx + "px");
  }

  addWorkPackage(wpId: string): Observable<RenderInfo> {
    const wpObs = this.states.workPackages.get(wpId)
      .observeUntil(scopeDestroyed$(this.$scope))
      .map((wp: any) => {
        this.workPackagesInView[wp.id] = wp;
        const viewParamsChanged = this.calculateViewParams(this._viewParameters);
        if (viewParamsChanged) {
          // view params have changed, notify all cells
          this.globalService.updateViewParameter(this._viewParameters);
          this.refreshView();
        }

        return {
          viewParams: this._viewParameters,
          workPackage: wp
        };
      })
      .distinctUntilChanged((v1, v2) => {
        if (v1 === v2) {
          // console.log("    work package NOT changed");
          return true;
        } else {
          // console.log("    work package CHANGED");
          return false;
        }
        // return v1 === v2;
      }, renderInfo => {
        return ""
          + renderInfo.viewParams.dateDisplayStart
          + renderInfo.viewParams.dateDisplayEnd
          + renderInfo.workPackage.date
          + renderInfo.workPackage.startDate
          + renderInfo.workPackage.dueDate;
      });

    return Observable.combineLatest(
        wpObs,
        this.updateAllWorkPackagesSubject,
        (renderInfo: RenderInfo) => {
          return renderInfo;
        }
      );
  }

  startAddRelationPredecessor(start: WorkPackageResource) {
    this.activateSelectionMode(start.id, end => {
      this.wpRelationsService.addCommonRelation(start as any, "precedes", end.id);
    });
  }

  startAddRelationFollower(start: WorkPackageResource) {
    this.activateSelectionMode(start.id, end => {
      this.wpRelationsService.addCommonRelation(start as any, "follows", end.id);
    });
  }

  private activateSelectionMode(start: string, callback: (wp: WorkPackageResource) => any) {
    start = start.toString(); // old system bug: ID can be a 'number'

    this._viewParameters.activeSelectionMode = (wp: WorkPackageResource) => {
      callback(wp);

      this._viewParameters.activeSelectionMode = null;
      this._viewParameters.selectionModeStart = null;

      this.$element.removeClass("active-selection-mode");
      jQuery("." + timelineMarkerSelectionStartClass).removeClass(timelineMarkerSelectionStartClass);
      this.refreshView();
    };
    this._viewParameters.selectionModeStart = start;

    this.$element.addClass("active-selection-mode");
    console.log(this.$element);
    this.refreshView();
  }

  private calculateViewParams(currentParams: TimelineViewParameters): boolean {
    if (this.disableViewParamsCalculation) {
      return false;
    }

    const newParams = new TimelineViewParameters();
    let changed = false;

    // Calculate view parameters
    for (const wpId in this.workPackagesInView) {
      const workPackage = this.workPackagesInView[wpId];

      const startDate = workPackage.startDate ? moment(workPackage.startDate) : currentParams.now;
      const dueDate = workPackage.dueDate ? moment(workPackage.dueDate) : currentParams.now;
      const date = workPackage.date ? moment(workPackage.date) : currentParams.now;

      // start date
      newParams.dateDisplayStart = moment.min(
        newParams.dateDisplayStart,
        currentParams.now,
        startDate,
        date);

      // due date
      newParams.dateDisplayEnd = moment.max(
        newParams.dateDisplayEnd,
        currentParams.now,
        dueDate,
        date);
    }

    // left spacing
    newParams.dateDisplayStart.subtract(3, "days");

    // right spacing
    const headerWidth = this.wpTimelineHeader.getHeaderWidth();
    const pixelPerDay = currentParams.pixelPerDay;
    const visibleDays = Math.ceil((headerWidth / pixelPerDay) * 1.5);
    newParams.dateDisplayEnd.add(visibleDays, "days");

    // Check if view params changed:

    // start date
    if (!newParams.dateDisplayStart.isSame(this._viewParameters.dateDisplayStart)) {
      changed = true;
      this._viewParameters.dateDisplayStart = newParams.dateDisplayStart;
    }

    // end date
    if (!newParams.dateDisplayEnd.isSame(this._viewParameters.dateDisplayEnd)) {
      changed = true;
      this._viewParameters.dateDisplayEnd = newParams.dateDisplayEnd;
    }


    this._viewParameters.timelineHeader = this.wpTimelineHeader;

    return changed;
  }
}


function wpTimelineContainer() {
  return {
    restrict: 'A',
    controller: WorkPackageTimelineTableController,
    bindToController: true
  };
}

openprojectModule.directive('wpTimelineContainer', wpTimelineContainer);<|MERGE_RESOLUTION|>--- conflicted
+++ resolved
@@ -26,7 +26,6 @@
 // See doc/COPYRIGHT.rdoc for more details.
 // ++
 import {openprojectModule} from "../../../angular-modules";
-<<<<<<< HEAD
 import {
   TimelineViewParameters, RenderInfo, timelineElementCssClass,
   timelineMarkerSelectionStartClass
@@ -34,12 +33,7 @@
 import {
   WorkPackageResource,
   WorkPackageResourceInterface
-} from "../../api/api-v3/hal-resources/work-package-resource.service";
-import {HalRequestService} from "../../api/api-v3/hal-request/hal-request.service";
-=======
-import {TimelineViewParameters, RenderInfo, timelineElementCssClass} from "./wp-timeline";
-import {WorkPackageResourceInterface} from "./../../api/api-v3/hal-resources/work-package-resource.service";
->>>>>>> 9a549d35
+} from "./../../api/api-v3/hal-resources/work-package-resource.service";
 import {WpTimelineHeader} from "./wp-timeline.header";
 import {States} from "../../states.service";
 import {BehaviorSubject, Observable} from "rxjs";
@@ -52,6 +46,7 @@
 import IDirective = angular.IDirective;
 import IScope = angular.IScope;
 import {WorkPackageRelationsService} from "../../wp-relations/wp-relations.service";
+import {HalRequestService} from "../../api/api-v3/hal-request/hal-request.service";
 
 export class WorkPackageTimelineTableController {
 
@@ -74,13 +69,9 @@
   constructor(private $scope: IScope,
               private $element: ng.IAugmentedJQuery,
               private TypeResource:any,
-<<<<<<< HEAD
               private states: States,
               private halRequest: HalRequestService,
               private wpRelationsService: WorkPackageRelationsService) {
-=======
-              private states: States) {
->>>>>>> 9a549d35
 
     "ngInject";
 
