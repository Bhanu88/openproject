<div class="generic-table--container work-package-table--container"
     ng-class="{ '-with-footer': displaySums }">
  <div class="generic-table--results-container">
<<<<<<< HEAD

    <table interactive-table class="keyboard-accessible-list generic-table work-package-table">
=======
    <table class="keyboard-accessible-list generic-table work-package-table">
>>>>>>> fe6c3e78
      <colgroup>
        <col highlight-col/>
        <col highlight-col ng-repeat="column in columns"/>
      </colgroup>
      <caption class="hidden-for-sighted">
        <span ng-bind="::text.tableSummary"></span>
        <span id="wp-table-sort-summary"></span>
        <span ng-bind="::text.tableSummaryHints"></span>
      </caption>
<<<<<<< HEAD
      <thead>
      <tr>
        <th sort-header
            ng-repeat="column in columns"
            has-dropdown-menu
            position-relative-to=".generic-table--sort-header-outer"
            collision-container=".work-packages--list"
            target="columnContextMenu"
            locals="columns, column"
            locale="column.custom_field && columns.custom_field.name_locale || locale"
            header-name="column.name"
            header-title="column.title"
            sortable="column.sortable"
            query="query"
            ng-class="column.name == 'id' && '-short' ">
        </th>
        <th class="wp-table--details-column -short hide-when-print">
          <div class="generic-table--sort-header-outer">
            <accessible-by-keyboard
                execute="openColumnsModal()"
                link-class="wp-table--columns-selection">
              <span class="icon-button icon-columns"></span>
            </accessible-by-keyboard>
          </div>
        </th>
        <th class="wp-timeline--th" ng-show="wpTimelineContainer.visible">
          <div class="wp-timeline--slider-wrapper">
            <div class="wp-timeline--slider"></div>
          </div>
          <div class="wp-timeline-header-controls generic-table--sort-header-outer">
            <timeline-control></timeline-control>
          </div>
          <div class="wp-timeline-header-container generic-table--sort-header-outer">
            <div class="wp-timeline--scroll-wrapper">
              <span class="generic-table--sort-header wp-timeline-header">
              </span>
=======
      <thead class="-sticky">
        <tr>
          <th sort-header ng-repeat="column in columns"
                          has-dropdown-menu
                          position-relative-to=".generic-table--sort-header-outer"
                          collision-container=".work-packages--list"
                          target="columnContextMenu"
                          locals="columns, column"
                          locale="column.custom_field && columns.custom_field.name_locale || locale"
                          header-name="column.name"
                          header-title="column.title"
                          sortable="column.sortable"
                          query="query"
                          ng-class="column.name == 'id' && '-short' ">
          </th>
          <th class="wp-table--details-column -short">
            <div class="generic-table--sort-header-outer">
              <accessible-by-keyboard
                          execute="openColumnsModal()"
                          link-class="wp-table--columns-selection">
                <span class="icon-button icon-columns"></span>
              </accessible-by-keyboard>
>>>>>>> fe6c3e78
            </div>
          </div>
        </th>
      </tr>
      </thead>
      <tbody class="work-package--empty-tbody" ng-if="query.hasError || rowcount === 0">
      <tr id="empty-row-notification">
        <td colspan="{{ columns.length + 1 }}">
          <span ng-if="!query.hasError">
            <i class="icon-info1 icon-context"></i>
            <strong ng-bind="text.noResults.title"></strong>
            <span ng-bind="text.noResults.description"></span>
          </span>
          <span ng-if="query.hasError">
            <i class="wp-table--faulty-query-icon icon-warning icon-context"></i>
            <strong ng-bind="text.faultyQuery.title"></strong>
            <span ng-bind="text.faultyQuery.description"></span>
          </span>
        </td>
      </tr>
      </tbody>
      <tbody class="results-tbody work-package--results-tbody">
      </tbody>
      <tbody wp-inline-create
             project-identifier="projectIdentifier"
             resource="resource"
             query="query">
      <tbody>
      <tfoot>
      <tr ng-if="sumsLoaded()"
          class="sum group all issue work_package">
        <td ng-repeat="column in columns">
          <div class="generic-table--footer-outer">
            <span ng-if="$first">{{ text.sumFor }} {{ text.allWorkPackages }}</span>
            <wp-display-attr
                attribute="column.name"
                custom-schema="resource.sumsSchema"
                work-package="resource.totalSums">
            </wp-display-attr>
          </div>
        </td>
      </tr>
      </tfoot>
    </table>
    <div class="generic-table--footer-background" ng-if="sumsLoaded()"></div>
  </div>
</div><|MERGE_RESOLUTION|>--- conflicted
+++ resolved
@@ -1,12 +1,7 @@
 <div class="generic-table--container work-package-table--container"
      ng-class="{ '-with-footer': displaySums }">
   <div class="generic-table--results-container">
-<<<<<<< HEAD
-
-    <table interactive-table class="keyboard-accessible-list generic-table work-package-table">
-=======
     <table class="keyboard-accessible-list generic-table work-package-table">
->>>>>>> fe6c3e78
       <colgroup>
         <col highlight-col/>
         <col highlight-col ng-repeat="column in columns"/>
@@ -16,8 +11,7 @@
         <span id="wp-table-sort-summary"></span>
         <span ng-bind="::text.tableSummaryHints"></span>
       </caption>
-<<<<<<< HEAD
-      <thead>
+      <thead class="sticky">
       <tr>
         <th sort-header
             ng-repeat="column in columns"
@@ -53,30 +47,6 @@
             <div class="wp-timeline--scroll-wrapper">
               <span class="generic-table--sort-header wp-timeline-header">
               </span>
-=======
-      <thead class="-sticky">
-        <tr>
-          <th sort-header ng-repeat="column in columns"
-                          has-dropdown-menu
-                          position-relative-to=".generic-table--sort-header-outer"
-                          collision-container=".work-packages--list"
-                          target="columnContextMenu"
-                          locals="columns, column"
-                          locale="column.custom_field && columns.custom_field.name_locale || locale"
-                          header-name="column.name"
-                          header-title="column.title"
-                          sortable="column.sortable"
-                          query="query"
-                          ng-class="column.name == 'id' && '-short' ">
-          </th>
-          <th class="wp-table--details-column -short">
-            <div class="generic-table--sort-header-outer">
-              <accessible-by-keyboard
-                          execute="openColumnsModal()"
-                          link-class="wp-table--columns-selection">
-                <span class="icon-button icon-columns"></span>
-              </accessible-by-keyboard>
->>>>>>> fe6c3e78
             </div>
           </div>
         </th>
