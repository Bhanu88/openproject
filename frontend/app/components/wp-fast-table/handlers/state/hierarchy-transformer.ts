import {Injector} from '@angular/core';
import {scrollTableRowIntoView} from 'core-components/wp-fast-table/helpers/wp-table-row-helpers';
<<<<<<< HEAD
=======
import {distinctUntilChanged, map, takeUntil} from 'rxjs/operators';
import {States} from '../../../states.service';
>>>>>>> 3915855c
import {indicatorCollapsedClass} from '../../builders/modes/hierarchy/single-hierarchy-row-builder';
import {tableRowClassName} from '../../builders/rows/single-row-builder';
import {
  collapsedGroupClass,
  hierarchyGroupClass,
  hierarchyRootClass
} from '../../helpers/wp-table-hierarchy-helpers';
import {WorkPackageTable} from '../../wp-fast-table';
import {WorkPackageTableHierarchies} from '../../wp-table-hierarchies';
import {WorkPackageTableHierarchiesService} from './../../state/wp-table-hierarchy.service';
import {TableState} from 'core-components/wp-table/table-state/table-state';

export class HierarchyTransformer {

  public wpTableHierarchies = this.injector.get(WorkPackageTableHierarchiesService);
  public tableState:TableState = this.injector.get(TableState);

  constructor(public readonly injector:Injector,
              table:WorkPackageTable) {
    this.tableState.updates.hierarchyUpdates
      .values$('Refreshing hierarchies on user request')
<<<<<<< HEAD
      .takeUntil(this.tableState.stopAllSubscriptions)
      .map((state) => state.isEnabled)
      .distinctUntilChanged()
=======
      .pipe(
        takeUntil(this.states.globalTable.stopAllSubscriptions),
        map((state) => state.isEnabled),
        distinctUntilChanged()
      )
>>>>>>> 3915855c
      .subscribe(() => {
        // We don't have to reload all results when _disabling_ the hierarchy mode.
        if (!this.wpTableHierarchies.isEnabled) {
          table.redrawTableAndTimeline();
        }
      });

    let lastValue = this.wpTableHierarchies.isEnabled;

    this.wpTableHierarchies
      .observeUntil(this.tableState.stopAllSubscriptions)
      .subscribe((state:WorkPackageTableHierarchies) => {

        if (state.isEnabled === lastValue) {
          this.renderHierarchyState(state);
        }

        lastValue = state.isEnabled;
      });
  }

  /**
   * Update all currently visible rows to match the selection state.
   */
  private renderHierarchyState(state:WorkPackageTableHierarchies) {
    const rendered = this.tableState.rendered.value!;

    // Show all hierarchies
    jQuery('[class^="__hierarchy-group-"]').removeClass((i:number, classNames:string):string => {
      return (classNames.match(/__collapsed-group-\d+/g) || []).join(' ');
    });

    // Mark which rows were hidden by some other hierarchy group
    // (e.g., by a collapsed parent)
    const collapsed:{ [index:number]:boolean } = {};


    // Hide all collapsed hierarchies
    _.each(state.collapsed, (isCollapsed:boolean, wpId:string) => {
      // Toggle the root style
      jQuery(`.${hierarchyRootClass(wpId)} .wp-table--hierarchy-indicator`).toggleClass(indicatorCollapsedClass, isCollapsed);

      // Get all affected rows
      const affected = jQuery(`.${hierarchyGroupClass(wpId)}`);

      // Hide/Show the descendants.
      affected.toggleClass(collapsedGroupClass(wpId), isCollapsed);

      // Update the hidden section of the rendered state
      affected.filter(`.${tableRowClassName}`).each((i, el) => {
        // Get the index of this row
        const index = jQuery(el).index();

        // Update the hidden state
        if (collapsed[index] !== true) {
          rendered[index].hidden = isCollapsed;
          collapsed[index] = isCollapsed;
        }
      });
    });

    // Keep focused on the last element, if any.
    // Based on https://stackoverflow.com/a/3782959
    if (state.last) {
      scrollTableRowIntoView(state.last);
    }


    this.tableState.rendered.putValue(rendered, 'Updated hidden state of rows after hierarchy change.');
  }
}<|MERGE_RESOLUTION|>--- conflicted
+++ resolved
@@ -1,10 +1,7 @@
 import {Injector} from '@angular/core';
 import {scrollTableRowIntoView} from 'core-components/wp-fast-table/helpers/wp-table-row-helpers';
-<<<<<<< HEAD
-=======
 import {distinctUntilChanged, map, takeUntil} from 'rxjs/operators';
 import {States} from '../../../states.service';
->>>>>>> 3915855c
 import {indicatorCollapsedClass} from '../../builders/modes/hierarchy/single-hierarchy-row-builder';
 import {tableRowClassName} from '../../builders/rows/single-row-builder';
 import {
@@ -26,17 +23,11 @@
               table:WorkPackageTable) {
     this.tableState.updates.hierarchyUpdates
       .values$('Refreshing hierarchies on user request')
-<<<<<<< HEAD
-      .takeUntil(this.tableState.stopAllSubscriptions)
-      .map((state) => state.isEnabled)
-      .distinctUntilChanged()
-=======
       .pipe(
-        takeUntil(this.states.globalTable.stopAllSubscriptions),
+        takeUntil(this.tableState.stopAllSubscriptions)
         map((state) => state.isEnabled),
         distinctUntilChanged()
       )
->>>>>>> 3915855c
       .subscribe(() => {
         // We don't have to reload all results when _disabling_ the hierarchy mode.
         if (!this.wpTableHierarchies.isEnabled) {
