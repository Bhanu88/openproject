--- conflicted
+++ resolved
@@ -25,10 +25,7 @@
 //
 // See doc/COPYRIGHT.rdoc for more details.
 // ++
-<<<<<<< HEAD
-=======
 
->>>>>>> 3915855c
 import {InputState, MultiInputState, State} from 'reactivestates';
 
 export abstract class StateCacheService<T> {
