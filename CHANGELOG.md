--- conflicted
+++ resolved
@@ -1,11 +1,8 @@
 # Changelog
 
-<<<<<<< HEAD
 * `#1020` fix XSS when displaying costs
-=======
+* `#2591` Fix: Costs prevents work package context menu
 * added icon for new project menu
-* `#2591` Fix: Costs prevents work package context menu
->>>>>>> 2fd4289b
 
 ## 5.0.1.pre9
 
